#!/bin/bash
# This script builds the projects listed in build_mainifest.sh, terminating when it reaches PROJECT_NAME.
# If run from within a project, it will build only that project, unless env var ONLY_TARGET=false.
#
# Usage:
#   boostrap_docker.sh [PROJECT_NAME]
#
# To build everything in build_manifest.sh:
#   bootstrap_docker.sh
#
# To build all projects leading up to and including yarn-project-base:
#   bootstrap_docker.sh yarn-project-base
#
# To build just end-to-end:
#   cd yarn-project/end-to-end
#   ../../bootstrap_docker.sh
#
# To build all projects leading up to and including end-to-end, from within end-to-end:
#   cd yarn-project/end-to-end
#   ONLY_TARGET=false ../../bootstrap_docker.sh

set -e

PROJECT_NAME=${1:-}
COMMIT_HASH=$(git rev-parse HEAD)
ONLY_TARGET=${ONLY_TARGET:-}

# If we're calling this script from within a project directory, that's the target project.
if [ -z "$PROJECT_NAME" ]; then
  PATH_PREFIX=$(git rev-parse --show-prefix)
  if [ -n "$PATH_PREFIX" ]; then
    # We are in a project folder.
    ONLY_TARGET=${ONLY_TARGET:-true}
    PROJECT_NAME=$(basename $PATH_PREFIX)
    cd $(git rev-parse --show-cdup)
  fi
fi

<<<<<<< HEAD
source ./build-system/scripts/setup_env $COMMIT_HASH '' mainframe_$USER
docker buildx create --name multi-platform-builder --bootstrap --use
=======
source ./build-system/scripts/setup_env $COMMIT_HASH '' mainframe_$USER > /dev/null
>>>>>>> 6a557240
build_local $PROJECT_NAME $ONLY_TARGET

if [ -z "$PROJECT_NAME" ]; then
  echo
  echo "Success! You could now run e.g.:"
  echo "  docker run -ti --rm aztecprotocol/end-to-end:latest e2e_private_token_contract.test"
fi<|MERGE_RESOLUTION|>--- conflicted
+++ resolved
@@ -36,12 +36,8 @@
   fi
 fi
 
-<<<<<<< HEAD
-source ./build-system/scripts/setup_env $COMMIT_HASH '' mainframe_$USER
+source ./build-system/scripts/setup_env $COMMIT_HASH '' mainframe_$USER > /dev/null
 docker buildx create --name multi-platform-builder --bootstrap --use
-=======
-source ./build-system/scripts/setup_env $COMMIT_HASH '' mainframe_$USER > /dev/null
->>>>>>> 6a557240
 build_local $PROJECT_NAME $ONLY_TARGET
 
 if [ -z "$PROJECT_NAME" ]; then
