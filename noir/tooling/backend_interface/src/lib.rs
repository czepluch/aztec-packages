#![warn(unused_crate_dependencies, unused_extern_crates)]
#![warn(unreachable_pub)]

use std::path::PathBuf;

mod cli;
mod download;
mod proof_system;
mod smart_contract;

pub use bb_abstraction_leaks::ACVM_BACKEND_BARRETENBERG;
use bb_abstraction_leaks::BB_VERSION;
use cli::VersionCommand;
pub use download::download_backend;

const BACKENDS_DIR: &str = ".nargo/backends";

pub fn backends_directory() -> PathBuf {
    let home_directory = dirs::home_dir().unwrap();
    home_directory.join(BACKENDS_DIR)
}

#[cfg(test)]
test_binary::build_test_binary_once!(mock_backend, "test-binaries");

#[cfg(test)]
fn get_mock_backend() -> Result<Backend, BackendError> {
    std::env::set_var("NARGO_BACKEND_PATH", path_to_mock_backend());

    let mock_backend = Backend::new("mock_backend".to_string());
    mock_backend.assert_binary_exists()?;

    Ok(mock_backend)
}

#[derive(Debug, thiserror::Error)]
pub enum BackendError {
    #[error(transparent)]
    IoError(#[from] std::io::Error),

    #[error("Backend binary does not exist")]
    MissingBinary,

    #[error("The backend responded with a malformed UTF8 byte vector: {0:?}")]
    InvalidUTF8Vector(Vec<u8>),

    #[error(
        "The backend responded with a unexpected number of bytes. Expected: {0} but got {} ({1:?})", .1.len()
    )]
    UnexpectedNumberOfBytes(usize, Vec<u8>),

    #[error("The backend encountered an error: {0:?}")]
    CommandFailed(String),
}

#[derive(Debug)]
pub struct Backend {
    name: String,
    binary_path: PathBuf,
}

impl Backend {
    pub fn new(name: String) -> Backend {
        let binary_path = if let Some(binary_path) = std::env::var_os("NARGO_BACKEND_PATH") {
            PathBuf::from(binary_path)
        } else {
            const BINARY_NAME: &str = "backend_binary";

            backends_directory().join(&name).join(BINARY_NAME)
        };
        Backend { name, binary_path }
    }

    pub fn name(&self) -> &str {
        &self.name
    }

    fn binary_path(&self) -> &PathBuf {
        &self.binary_path
    }

    fn assert_binary_exists(&self) -> Result<&PathBuf, BackendError> {
        let binary_path = self.binary_path();
        if binary_path.is_file() {
            Ok(binary_path)
        } else {
            if self.name == ACVM_BACKEND_BARRETENBERG {
                // If we're trying to use barretenberg, automatically go and install it.
                let bb_url = std::env::var("BB_BINARY_URL")
                    .unwrap_or_else(|_| bb_abstraction_leaks::BB_DOWNLOAD_URL.to_owned());
                download_backend(&bb_url, binary_path)?;
                return Ok(binary_path);
            }
            Err(BackendError::MissingBinary)
        }
    }

    fn backend_directory(&self) -> PathBuf {
        self.binary_path()
            .parent()
            .expect("backend binary should have a parent directory")
            .to_path_buf()
    }

    fn crs_directory(&self) -> PathBuf {
        self.backend_directory().join("crs")
    }

    fn assert_correct_version(&self) -> Result<&PathBuf, BackendError> {
        let binary_path = self.binary_path();
        if binary_path.to_string_lossy().contains(ACVM_BACKEND_BARRETENBERG) {
            match VersionCommand.run(binary_path) {
                // If version matches then do nothing.
                Ok(version_string) if version_string == BB_VERSION => (),

                // If version doesn't match then download the correct version.
                Ok(version_string) => {
                    log::warn!("`{ACVM_BACKEND_BARRETENBERG}` version `{version_string}` is different from expected `{BB_VERSION}`. Downloading expected version...");
                    let bb_url = std::env::var("BB_BINARY_URL")
                        .unwrap_or_else(|_| bb_abstraction_leaks::BB_DOWNLOAD_URL.to_owned());
                    download_backend(&bb_url, binary_path)?;
                }

                // If `bb` fails to report its version, then attempt to fix it by re-downloading the binary.
                Err(_) => {
                    log::warn!("Could not determine version of `{ACVM_BACKEND_BARRETENBERG}`. Downloading expected version...");
                    let bb_url = std::env::var("BB_BINARY_URL")
                        .unwrap_or_else(|_| bb_abstraction_leaks::BB_DOWNLOAD_URL.to_owned());
                    download_backend(&bb_url, binary_path)?;
                }
            }
        }
        Ok(binary_path)
    }
}

<<<<<<< HEAD
pub struct BackendOpcodeSupport {
    opcodes: HashSet<String>,
    black_box_functions: HashSet<String>,
}

impl BackendOpcodeSupport {
    pub fn is_opcode_supported(&self, opcode: &Opcode) -> bool {
        match opcode {
            Opcode::Arithmetic(_) => self.opcodes.contains("arithmetic"),
            Opcode::Directive(_) => self.opcodes.contains("directive"),
            Opcode::Brillig(_) => self.opcodes.contains("brillig"),
            Opcode::MemoryInit { .. } => self.opcodes.contains("memory_init"),
            Opcode::MemoryOp { .. } => self.opcodes.contains("memory_op"),
            Opcode::BlackBoxFuncCall(func) => {
                self.black_box_functions.contains(func.get_black_box_func().name())
            }
        }
    }

    pub fn all() -> BackendOpcodeSupport {
        BackendOpcodeSupport {
            opcodes: HashSet::from([
                "arithmetic".to_string(),
                "directive".to_string(),
                "brillig".to_string(),
                "memory_init".to_string(),
                "memory_op".to_string(),
            ]),
            black_box_functions: HashSet::from([
                "sha256".to_string(),
                "schnorr_verify".to_string(),
                "blake2s".to_string(),
                "pedersen".to_string(),
                "pedersen_hash".to_string(),
                "hash_to_field_128_security".to_string(),
                "ecdsa_secp256k1".to_string(),
                "fixed_base_scalar_mul".to_string(),
                "and".to_string(),
                "xor".to_string(),
                "range".to_string(),
                "keccak256".to_string(),
                "keccakf1600".to_string(),
                "recursive_aggregation".to_string(),
                "ecdsa_secp256r1".to_string(),
            ]),
        }
    }
}

=======
>>>>>>> 9bbd70af
#[cfg(test)]
mod backend {
    use crate::{Backend, BackendError};

    #[test]
    fn raises_error_on_missing_binary() {
        let bad_backend = Backend::new("i_dont_exist".to_string());

        let binary_path = bad_backend.assert_binary_exists();

        assert!(matches!(binary_path, Err(BackendError::MissingBinary)));
    }
}<|MERGE_RESOLUTION|>--- conflicted
+++ resolved
@@ -134,58 +134,6 @@
     }
 }
 
-<<<<<<< HEAD
-pub struct BackendOpcodeSupport {
-    opcodes: HashSet<String>,
-    black_box_functions: HashSet<String>,
-}
-
-impl BackendOpcodeSupport {
-    pub fn is_opcode_supported(&self, opcode: &Opcode) -> bool {
-        match opcode {
-            Opcode::Arithmetic(_) => self.opcodes.contains("arithmetic"),
-            Opcode::Directive(_) => self.opcodes.contains("directive"),
-            Opcode::Brillig(_) => self.opcodes.contains("brillig"),
-            Opcode::MemoryInit { .. } => self.opcodes.contains("memory_init"),
-            Opcode::MemoryOp { .. } => self.opcodes.contains("memory_op"),
-            Opcode::BlackBoxFuncCall(func) => {
-                self.black_box_functions.contains(func.get_black_box_func().name())
-            }
-        }
-    }
-
-    pub fn all() -> BackendOpcodeSupport {
-        BackendOpcodeSupport {
-            opcodes: HashSet::from([
-                "arithmetic".to_string(),
-                "directive".to_string(),
-                "brillig".to_string(),
-                "memory_init".to_string(),
-                "memory_op".to_string(),
-            ]),
-            black_box_functions: HashSet::from([
-                "sha256".to_string(),
-                "schnorr_verify".to_string(),
-                "blake2s".to_string(),
-                "pedersen".to_string(),
-                "pedersen_hash".to_string(),
-                "hash_to_field_128_security".to_string(),
-                "ecdsa_secp256k1".to_string(),
-                "fixed_base_scalar_mul".to_string(),
-                "and".to_string(),
-                "xor".to_string(),
-                "range".to_string(),
-                "keccak256".to_string(),
-                "keccakf1600".to_string(),
-                "recursive_aggregation".to_string(),
-                "ecdsa_secp256r1".to_string(),
-            ]),
-        }
-    }
-}
-
-=======
->>>>>>> 9bbd70af
 #[cfg(test)]
 mod backend {
     use crate::{Backend, BackendError};
