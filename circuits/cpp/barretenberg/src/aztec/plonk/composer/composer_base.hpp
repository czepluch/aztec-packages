--- conflicted
+++ resolved
@@ -1,9 +1,9 @@
-<<<<<<< HEAD
 #pragma once
 #include <ecc/curves/bn254/fr.hpp>
 #include <plonk/proof_system/prover/prover.hpp>
 #include <plonk/proof_system/verifier/verifier.hpp>
 #include <plonk/reference_string/file_reference_string.hpp>
+#include <plonk/proof_system/types/prover_settings.hpp>
 
 namespace waffle {
 static constexpr uint32_t DUMMY_TAG = 0;
@@ -91,9 +91,27 @@
     std::vector<uint32_t> out;
 };
 
+struct ecc_add_gate {
+    uint32_t x1;
+    uint32_t y1;
+    uint32_t x2;
+    uint32_t y2;
+    uint32_t x3;
+    uint32_t y3;
+    barretenberg::fr endomorphism_coefficient;
+    barretenberg::fr sign_coefficient;
+};
+
+enum ComposerType {
+    STANDARD,
+    TURBO,
+    PLOOKUP,
+};
+
 class ComposerBase {
   public:
     static constexpr uint32_t REAL_VARIABLE = UINT32_MAX;
+    static constexpr size_t NUM_RESERVED_GATES = 1;
 
     enum WireType { LEFT = 0U, RIGHT = (1U << 30U), OUTPUT = (1U << 31U), FOURTH = 0xc0000000, NULL_WIRE };
 
@@ -195,7 +213,7 @@
         : n(0)
         , circuit_proving_key(p_key)
         , circuit_verification_key(v_key)
-        , selector_num(p_key->constraint_selectors.size())
+        , selector_num(p_key ? p_key->constraint_selectors.size() : 0)
         , selectors(selector_num)
         , selector_names(selector_names)
         , use_mid_for_selectorfft(selector_num, false)
@@ -214,7 +232,7 @@
         : n(0)
         , circuit_proving_key(p_key)
         , circuit_verification_key(v_key)
-        , selector_num(p_key->constraint_selectors.size())
+        , selector_num(p_key ? p_key->constraint_selectors.size() : 0)
         , selectors(selector_num)
         , selector_names(selector_names)
         , use_mid_for_selectorfft(use_mid_for_selectorfft)
@@ -230,7 +248,8 @@
 
     virtual size_t get_num_gates() const { return n; }
     virtual size_t get_num_variables() const { return variables.size(); }
-    virtual std::shared_ptr<proving_key> compute_proving_key();
+    virtual std::shared_ptr<proving_key> compute_proving_key_base(const size_t minimum_circuit_size = 0);
+    virtual std::shared_ptr<proving_key> compute_proving_key() = 0;
     virtual std::shared_ptr<verification_key> compute_verification_key() = 0;
     virtual std::shared_ptr<program_witness> compute_witness() = 0;
     template <class program_settings> std::shared_ptr<program_witness> compute_witness_base();
@@ -292,6 +311,28 @@
 
     template <size_t program_width> void compute_wire_copy_cycles();
     template <size_t program_width, bool with_tags> void compute_sigma_permutations(proving_key* key);
+
+    void add_selector(polynomial& small, const std::string& tag, bool preserve_lagrange_base = false)
+    {
+        if (preserve_lagrange_base) {
+            polynomial lagrange_base(small, circuit_proving_key->n);
+            circuit_proving_key->constraint_selectors_lagrange_base.insert({ tag, std::move(lagrange_base) });
+        }
+        small.ifft(circuit_proving_key->small_domain);
+        polynomial large(small, circuit_proving_key->n * 4);
+        large.coset_fft(circuit_proving_key->large_domain);
+        circuit_proving_key->constraint_selectors.insert({ tag, std::move(small) });
+        circuit_proving_key->constraint_selector_ffts.insert({ tag + "_fft", std::move(large) });
+    }
+
+    size_t get_circuit_subgroup_size(const size_t num_gates)
+    {
+        size_t log2_n = static_cast<size_t>(numeric::get_msb(num_gates));
+        if ((1UL << log2_n) != (num_gates)) {
+            ++log2_n;
+        }
+        return 1UL << log2_n;
+    }
 
   public:
     size_t n;
@@ -328,370 +369,4 @@
 extern template std::shared_ptr<program_witness> ComposerBase::compute_witness_base<turbo_settings>();
 extern template void ComposerBase::compute_sigma_permutations<4, true>(proving_key* key);
 
-=======
-#pragma once
-#include <ecc/curves/bn254/fr.hpp>
-#include <plonk/proof_system/prover/prover.hpp>
-#include <plonk/proof_system/verifier/verifier.hpp>
-#include <plonk/reference_string/file_reference_string.hpp>
-#include <plonk/proof_system/types/prover_settings.hpp>
-
-namespace waffle {
-
-struct proving_key;
-struct verification_key;
-struct program_witness;
-
-struct add_triple {
-    uint32_t a;
-    uint32_t b;
-    uint32_t c;
-    barretenberg::fr a_scaling;
-    barretenberg::fr b_scaling;
-    barretenberg::fr c_scaling;
-    barretenberg::fr const_scaling;
-};
-
-struct add_quad {
-    uint32_t a;
-    uint32_t b;
-    uint32_t c;
-    uint32_t d;
-    barretenberg::fr a_scaling;
-    barretenberg::fr b_scaling;
-    barretenberg::fr c_scaling;
-    barretenberg::fr d_scaling;
-    barretenberg::fr const_scaling;
-};
-
-struct mul_quad {
-    uint32_t a;
-    uint32_t b;
-    uint32_t c;
-    uint32_t d;
-    barretenberg::fr mul_scaling;
-    barretenberg::fr a_scaling;
-    barretenberg::fr b_scaling;
-    barretenberg::fr c_scaling;
-    barretenberg::fr d_scaling;
-    barretenberg::fr const_scaling;
-};
-
-struct mul_triple {
-    uint32_t a;
-    uint32_t b;
-    uint32_t c;
-    barretenberg::fr mul_scaling;
-    barretenberg::fr c_scaling;
-    barretenberg::fr const_scaling;
-};
-
-struct poly_triple {
-    uint32_t a;
-    uint32_t b;
-    uint32_t c;
-    barretenberg::fr q_m;
-    barretenberg::fr q_l;
-    barretenberg::fr q_r;
-    barretenberg::fr q_o;
-    barretenberg::fr q_c;
-};
-
-struct fixed_group_add_quad {
-    uint32_t a;
-    uint32_t b;
-    uint32_t c;
-    uint32_t d;
-    barretenberg::fr q_x_1;
-    barretenberg::fr q_x_2;
-    barretenberg::fr q_y_1;
-    barretenberg::fr q_y_2;
-};
-
-struct fixed_group_init_quad {
-    barretenberg::fr q_x_1;
-    barretenberg::fr q_x_2;
-    barretenberg::fr q_y_1;
-    barretenberg::fr q_y_2;
-};
-
-struct accumulator_triple {
-    std::vector<uint32_t> left;
-    std::vector<uint32_t> right;
-    std::vector<uint32_t> out;
-};
-
-struct ecc_add_gate {
-    uint32_t x1;
-    uint32_t y1;
-    uint32_t x2;
-    uint32_t y2;
-    uint32_t x3;
-    uint32_t y3;
-    barretenberg::fr endomorphism_coefficient;
-    barretenberg::fr sign_coefficient;
-};
-
-enum ComposerType {
-    STANDARD,
-    TURBO,
-    PLOOKUP,
-};
-
-class ComposerBase {
-  public:
-    static constexpr uint32_t REAL_VARIABLE = UINT32_MAX;
-    static constexpr size_t NUM_RESERVED_GATES = 1;
-
-    enum WireType { LEFT = 0U, RIGHT = (1U << 30U), OUTPUT = (1U << 31U), FOURTH = 0xc0000000, NULL_WIRE };
-    struct cycle_node {
-        uint32_t gate_index;
-        WireType wire_type;
-
-        cycle_node(const uint32_t a, const WireType b)
-            : gate_index(a)
-            , wire_type(b)
-        {}
-        cycle_node(const cycle_node& other)
-            : gate_index(other.gate_index)
-            , wire_type(other.wire_type)
-        {}
-        cycle_node(cycle_node&& other)
-            : gate_index(other.gate_index)
-            , wire_type(other.wire_type)
-        {}
-        cycle_node& operator=(const cycle_node& other)
-        {
-            gate_index = other.gate_index;
-            wire_type = other.wire_type;
-            return *this;
-        }
-        bool operator==(const cycle_node& other) const
-        {
-            return ((gate_index == other.gate_index) && (wire_type == other.wire_type));
-        }
-    };
-
-    ComposerBase()
-        : ComposerBase(std::make_unique<FileReferenceStringFactory>("../srs_db"))
-    {}
-    ComposerBase(std::unique_ptr<ReferenceStringFactory>&& crs_factory,
-                 size_t selector_num = 0,
-                 size_t size_hint = 0,
-                 std::vector<std::string> selector_names = {})
-        : n(0)
-        , crs_factory_(std::move(crs_factory))
-        , selector_num(selector_num)
-        , selectors(selector_num)
-        , selector_names(selector_names)
-        , use_mid_for_selectorfft(selector_num, false)
-    {
-        for (auto& p : selectors) {
-            p.reserve(size_hint);
-        }
-    }
-    ComposerBase(std::unique_ptr<ReferenceStringFactory>&& crs_factory,
-                 size_t selector_num,
-                 size_t size_hint,
-                 std::vector<std::string> selector_names,
-                 std::vector<bool> use_mid_for_selectorfft)
-        : n(0)
-        , crs_factory_(std::move(crs_factory))
-        , selector_num(selector_num)
-        , selectors(selector_num)
-        , selector_names(selector_names)
-        , use_mid_for_selectorfft(use_mid_for_selectorfft)
-    {
-        for (auto& p : selectors) {
-            p.reserve(size_hint);
-        }
-    }
-    ComposerBase(size_t selector_num = 0, size_t size_hint = 0, std::vector<std::string> selector_names = {})
-        : n(0)
-        , crs_factory_(std::make_unique<FileReferenceStringFactory>("../srs_db"))
-        , selector_num(selector_num)
-        , selectors(selector_num)
-        , selector_names(selector_names)
-        , use_mid_for_selectorfft(selector_num, false)
-
-    {
-        for (auto& p : selectors) {
-            p.reserve(size_hint);
-        }
-    }
-    ComposerBase(size_t selector_num,
-                 size_t size_hint,
-                 std::vector<std::string> selector_names,
-                 std::vector<bool> use_mid_for_selectorfft)
-        : n(0)
-        , crs_factory_(std::make_unique<FileReferenceStringFactory>("../srs_db"))
-        , selector_num(selector_num)
-        , selectors(selector_num)
-        , selector_names(selector_names)
-        , use_mid_for_selectorfft(use_mid_for_selectorfft)
-    {
-        for (auto& p : selectors) {
-            p.reserve(size_hint);
-        }
-    }
-    ComposerBase(std::shared_ptr<proving_key> const& p_key,
-                 std::shared_ptr<verification_key> const& v_key,
-                 size_t selector_num = 0,
-                 size_t size_hint = 0,
-                 std::vector<std::string> selector_names = {})
-        : n(0)
-        , circuit_proving_key(p_key)
-        , circuit_verification_key(v_key)
-        , selector_num(p_key ? p_key->constraint_selectors.size() : 0)
-        , selectors(selector_num)
-        , selector_names(selector_names)
-        , use_mid_for_selectorfft(selector_num, false)
-
-    {
-        for (auto& p : selectors) {
-            p.reserve(size_hint);
-        }
-    }
-    ComposerBase(std::shared_ptr<proving_key> const& p_key,
-                 std::shared_ptr<verification_key> const& v_key,
-                 size_t selector_num,
-                 size_t size_hint,
-                 std::vector<std::string> selector_names,
-                 std::vector<bool> use_mid_for_selectorfft)
-        : n(0)
-        , circuit_proving_key(p_key)
-        , circuit_verification_key(v_key)
-        , selector_num(p_key ? p_key->constraint_selectors.size() : 0)
-        , selectors(selector_num)
-        , selector_names(selector_names)
-        , use_mid_for_selectorfft(use_mid_for_selectorfft)
-
-    {
-        for (auto& p : selectors) {
-            p.reserve(size_hint);
-        }
-    }
-    ComposerBase(ComposerBase&& other) = default;
-    ComposerBase& operator=(ComposerBase&& other) = default;
-    virtual ~ComposerBase(){};
-
-    virtual size_t get_num_gates() const { return n; }
-    virtual size_t get_num_variables() const { return variables.size(); }
-
-    virtual std::shared_ptr<proving_key> compute_proving_key_base(const size_t minimum_circuit_size = 0);
-    virtual std::shared_ptr<proving_key> compute_proving_key() = 0;
-    virtual std::shared_ptr<verification_key> compute_verification_key() = 0;
-    virtual std::shared_ptr<program_witness> compute_witness() = 0;
-    template <class program_settings> std::shared_ptr<program_witness> compute_witness_base();
-    uint32_t zero_idx = 0;
-
-    virtual void create_add_gate(const add_triple& in) = 0;
-    virtual void create_mul_gate(const mul_triple& in) = 0;
-    virtual void create_bool_gate(const uint32_t a) = 0;
-    virtual void create_poly_gate(const poly_triple& in) = 0;
-    virtual size_t get_num_constant_gates() const = 0;
-
-    std::vector<uint32_t> variable_index_map;
-
-    uint32_t get_real_variable_index(uint32_t index) const
-    {
-        ASSERT(variables.size() > index);
-        if (variable_index_map[index] != REAL_VARIABLE) {
-            return get_real_variable_index(variable_index_map[index]);
-        }
-        return index;
-    }
-
-    barretenberg::fr get_variable(const uint32_t index) const
-    {
-        ASSERT(variables.size() > index);
-        return variables[get_real_variable_index(index)];
-    }
-
-    virtual uint32_t add_variable(const barretenberg::fr& in)
-    {
-        variables.emplace_back(in);
-        variable_index_map.emplace_back(REAL_VARIABLE);
-        wire_copy_cycles.push_back(std::vector<cycle_node>());
-        return static_cast<uint32_t>(variables.size()) - 1U;
-    }
-
-    virtual uint32_t add_public_variable(const barretenberg::fr& in)
-    {
-        variables.emplace_back(in);
-        variable_index_map.emplace_back(REAL_VARIABLE);
-        wire_copy_cycles.push_back(std::vector<cycle_node>());
-        const uint32_t index = static_cast<uint32_t>(variables.size()) - 1U;
-        public_inputs.emplace_back(index);
-        return index;
-    }
-
-    virtual void set_public_input(const uint32_t witness_index)
-    {
-        bool does_not_exist = true;
-        for (size_t i = 0; i < public_inputs.size(); ++i) {
-            does_not_exist = does_not_exist && (public_inputs[i] != witness_index);
-        }
-        if (does_not_exist) {
-            public_inputs.emplace_back(witness_index);
-        }
-    }
-
-    virtual void assert_equal(const uint32_t a_idx, const uint32_t b_idx);
-
-    template <size_t program_width> void compute_wire_copy_cycles();
-    template <size_t program_width> void compute_sigma_permutations(proving_key* key);
-
-    void add_selector(polynomial& small, const std::string& tag, bool preserve_lagrange_base = false)
-    {
-        if (preserve_lagrange_base) {
-            polynomial lagrange_base(small, circuit_proving_key->n);
-            circuit_proving_key->constraint_selectors_lagrange_base.insert({ tag, std::move(lagrange_base) });
-        }
-        small.ifft(circuit_proving_key->small_domain);
-        polynomial large(small, circuit_proving_key->n * 4);
-        large.coset_fft(circuit_proving_key->large_domain);
-        circuit_proving_key->constraint_selectors.insert({ tag, std::move(small) });
-        circuit_proving_key->constraint_selector_ffts.insert({ tag + "_fft", std::move(large) });
-    }
-
-    size_t get_circuit_subgroup_size(const size_t num_gates)
-    {
-        size_t log2_n = static_cast<size_t>(numeric::get_msb(num_gates));
-        if ((1UL << log2_n) != (num_gates)) {
-            ++log2_n;
-        }
-        return 1UL << log2_n;
-    }
-
-  public:
-    size_t n;
-    std::vector<uint32_t> w_l;
-    std::vector<uint32_t> w_r;
-    std::vector<uint32_t> w_o;
-    std::vector<uint32_t> w_4;
-    std::vector<uint32_t> public_inputs;
-    std::vector<barretenberg::fr> variables;
-    std::vector<std::vector<cycle_node>> wire_copy_cycles;
-
-    std::shared_ptr<proving_key> circuit_proving_key;
-    std::shared_ptr<verification_key> circuit_verification_key;
-
-    bool computed_witness = false;
-    std::shared_ptr<program_witness> witness;
-
-    std::unique_ptr<ReferenceStringFactory> crs_factory_;
-    size_t selector_num;
-    std::vector<std::vector<barretenberg::fr>> selectors;
-    std::vector<std::string> selector_names;
-    std::vector<bool> use_mid_for_selectorfft; // use middomain instead of large for selectorfft
-    bool failed = false;
-};
-
-extern template void ComposerBase::compute_sigma_permutations<3>(proving_key* key);
-extern template void ComposerBase::compute_sigma_permutations<4>(proving_key* key);
-extern template std::shared_ptr<program_witness> ComposerBase::compute_witness_base<standard_settings>();
-extern template std::shared_ptr<program_witness> ComposerBase::compute_witness_base<turbo_settings>();
-
->>>>>>> 1b800b51
 } // namespace waffle