--- conflicted
+++ resolved
@@ -45,13 +45,13 @@
     field_t<C> limb_1(context);
     field_t<C> limb_2(context);
     field_t<C> limb_3(context);
-<<<<<<< HEAD
-    if (low_bits.witness_index != UINT32_MAX) {
+    if (low_bits.witness_index != IS_CONSTANT) {
         std::vector<uint32_t> low_accumulator;
         if constexpr (context->type == waffle::PLOOKUP) {
             // If this doesn't hold we're using a default plookup range size that doesn't work well with the limb size
             // here
             ASSERT(low_accumulator.size() % 2 == 0);
+        // Enforce that low_bits indeed only contains 2*NUM_LIMB_BITS bits
             low_accumulator =
                 context->decompose_into_default_range(low_bits.witness_index, static_cast<size_t>(NUM_LIMB_BITS * 2));
             size_t mid_index = low_accumulator.size() / 2 - 1;
@@ -63,25 +63,12 @@
                 context->create_range_constraint(low_bits.witness_index, static_cast<size_t>(NUM_LIMB_BITS * 2));
             last_index = static_cast<size_t>((NUM_LIMB_BITS)-1);
             mid_index = static_cast<size_t>((NUM_LIMB_BITS / 2) - 1);
+        // Turbo plonk range constraint returns an array of partial sums, midpoint will happen to hold the big limb
+        // value
             limb_1.witness_index = low_accumulator[mid_index];
+        // We can get the first half bits of low_bits from the variables we already created
             limb_0 = (low_bits - (limb_1 * shift_1));
         }
-=======
-    field_t<C> high_prime_limb(context);
-    field_t<C> low_prime_limb(context);
-    // check if field element is not constant
-    if (low_bits.witness_index != IS_CONSTANT) {
-        // Enforce that low_bits indeed only contains 2*NUM_LIMB_BITS bits
-        std::vector<uint32_t> low_accumulator =
-            context->create_range_constraint(low_bits.normalize().witness_index, static_cast<size_t>(NUM_LIMB_BITS * 2));
-        // Turbo plonk range constraint returns an array of partial sums, midpoint will happen to hold the big limb
-        // value
-        limb_1.witness_index = low_accumulator[static_cast<size_t>((NUM_LIMB_BITS / 2) - 1)];
-        // values are too small for wrapping, so can get limb value mod r
-        low_prime_limb.witness_index = low_accumulator[static_cast<size_t>((NUM_LIMB_BITS)-1)];
-        // We can get the first half bits of low_bits from the variables we already created
-        limb_0 = (low_prime_limb - (limb_1 * shift_1));
->>>>>>> aa77eed2
     } else {
         uint256_t slice_0 = uint256_t(low_bits.additive_constant).slice(0, NUM_LIMB_BITS);
         uint256_t slice_1 = uint256_t(low_bits.additive_constant).slice(NUM_LIMB_BITS, 2 * NUM_LIMB_BITS);
@@ -98,8 +85,7 @@
     }
     // We create the high limb values similar to the low limb ones above
     const uint64_t num_high_limb_bits = NUM_LIMB_BITS + num_last_limb_bits;
-<<<<<<< HEAD
-    if (high_bits.witness_index != UINT32_MAX) {
+    if (high_bits.witness_index != IS_CONSTANT) {
 
         std::vector<uint32_t> high_accumulator;
         if constexpr (context->type == waffle::PLOOKUP) {
@@ -114,14 +100,6 @@
             limb_3.witness_index = high_accumulator[static_cast<size_t>((num_last_limb_bits / 2) - 1)];
             limb_2 = (high_bits - (limb_3 * shift_1));
         }
-=======
-    if (high_bits.witness_index != IS_CONSTANT) {
-        std::vector<uint32_t> high_accumulator =
-            context->create_range_constraint(high_bits.normalize().witness_index, static_cast<size_t>(num_high_limb_bits));
-        limb_3.witness_index = high_accumulator[static_cast<size_t>((num_last_limb_bits / 2) - 1)];
-        high_prime_limb.witness_index = high_accumulator[static_cast<size_t>((num_high_limb_bits / 2) - 1)];
-        limb_2 = (high_prime_limb - (limb_3 * shift_1));
->>>>>>> aa77eed2
     } else {
         uint256_t slice_2 = uint256_t(high_bits.additive_constant).slice(0, NUM_LIMB_BITS);
         uint256_t slice_3 = uint256_t(high_bits.additive_constant).slice(NUM_LIMB_BITS, num_high_limb_bits);
