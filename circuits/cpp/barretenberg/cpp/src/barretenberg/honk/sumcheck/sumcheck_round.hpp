--- conflicted
+++ resolved
@@ -366,11 +366,6 @@
     }
 };
 
-<<<<<<< HEAD
-/////////////////////////////////////////////////////////////////////
-
-=======
->>>>>>> fbcec75a
 template <typename Flavor> class SumcheckVerifierRound {
 
     using Relations = typename Flavor::Relations;
