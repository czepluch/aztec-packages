--- conflicted
+++ resolved
@@ -638,12 +638,8 @@
     // WRITE a negative test that will fail the inclusion proof
 
     // Test membership works for empty trees
-<<<<<<< HEAD
-    DummyBuilder builder = DummyBuilder("base_rollup_tests__native_compute_membership_historic_blocks_tree_negative");
-=======
     DummyCircuitBuilder builder =
         DummyCircuitBuilder("base_rollup_tests__native_compute_membership_historic_private_data_negative");
->>>>>>> cd78ec9a
     std::array<PreviousKernelData<NT>, 2> const kernel_data = { get_empty_kernel(), get_empty_kernel() };
     BaseRollupInputs inputs = base_rollup_inputs_from_kernels(kernel_data);
 
@@ -671,41 +667,6 @@
               "base rollup circuit");
 }
 
-<<<<<<< HEAD
-=======
-TEST_F(base_rollup_tests, native_compute_membership_historic_contract_tree_negative)
-{
-    // Test membership works for empty trees
-    DummyCircuitBuilder builder =
-        DummyCircuitBuilder("base_rollup_tests__native_compute_membership_historic_contract_tree_negative");
-    std::array<PreviousKernelData<NT>, 2> const kernel_data = { get_empty_kernel(), get_empty_kernel() };
-    BaseRollupInputs inputs = base_rollup_inputs_from_kernels(kernel_data);
-
-    MemoryStore contract_tree_store;
-    auto contract_tree = MerkleTree(contract_tree_store, CONTRACT_TREE_ROOTS_TREE_HEIGHT);
-
-
-    // Create an INCORRECT sibling path for contract tree root in the historic tree roots.
-    auto hash_path = contract_tree.get_sibling_path(0);
-    std::array<NT::fr, CONTRACT_TREE_ROOTS_TREE_HEIGHT> sibling_path{};
-    for (size_t i = 0; i < CONTRACT_TREE_ROOTS_TREE_HEIGHT; ++i) {
-        sibling_path[i] = hash_path[i] + 1;
-    }
-    inputs.historic_contract_tree_root_membership_witnesses[0] = {
-        .leaf_index = 0,
-        .sibling_path = sibling_path,
-    };
-
-    BaseOrMergeRollupPublicInputs const outputs =
-        aztec3::circuits::rollup::native_base_rollup::base_rollup_circuit(builder, inputs);
-
-    ASSERT_TRUE(builder.failed());
-    ASSERT_EQ(
-        builder.get_first_failure().message,
-        "Membership check failed: base_rollup_circuit: historical root is in rollup constants but not in historic "
-        "contract data tree roots at kernel input 0 to this base rollup circuit");
-}
->>>>>>> cd78ec9a
 
 TEST_F(base_rollup_tests, native_constants_dont_change)
 {
