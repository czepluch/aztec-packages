--- conflicted
+++ resolved
@@ -10,7 +10,7 @@
   toAcvmL1ToL2MessageLoadOracleInputs,
 } from '../acvm/index.js';
 import { PackedArgsCache } from '../packed_args_cache.js';
-<<<<<<< HEAD
+import { DBOracle } from './db_oracle.js';
 
 /**
  * Information about a note created during execution.
@@ -21,32 +21,16 @@
   /** The contract address of the commitment. */
   contractAddress: AztecAddress;
   /** The storage slot of the commitment. */
-  storageSlot: ACVMField;
+  storageSlot: Fr;
 };
-
-/**
- * A type that wraps data with it's read request index
- */
-type ACVMWithReadRequestIndex = {
-  /** The index of the data in the tree. */
-  index: bigint;
-  /** The formatted data. */
-  acvmData: ACVMField[];
-};
-=======
-import { DBOracle } from './db_oracle.js';
->>>>>>> 5adf419d
 
 /**
  * The execution context for a client tx simulation.
  */
 export class ClientTxExecutionContext {
-<<<<<<< HEAD
-  /** Pending commitments created (and not nullified) up to current point in execution **/
-  public pendingNotes: PendingNoteData[] = [];
-=======
-  private readRequestCommitmentIndices: bigint[] = [];
->>>>>>> 5adf419d
+  // Note: need to make sure that readRequestPartialWitnesses does not accumulate across
+  // multiple calls in a TX.
+  private readRequestPartialWitnesses: ReadRequestMembershipWitness[] = [];
 
   constructor(
     /**  The database oracle. */
@@ -57,6 +41,8 @@
     public historicRoots: PrivateHistoricTreeRoots,
     /** The cache of packed arguments */
     public packedArgsCache: PackedArgsCache,
+    /** Pending commitments created (and not nullified) up to current point in execution **/
+    public pendingNotes: PendingNoteData[] = [],
   ) {}
 
   /**
@@ -64,20 +50,26 @@
    * @returns ClientTxExecutionContext
    */
   public extend() {
-    return new ClientTxExecutionContext(this.db, this.txContext, this.historicRoots, this.packedArgsCache);
+    return new ClientTxExecutionContext(
+      this.db,
+      this.txContext,
+      this.historicRoots,
+      this.packedArgsCache,
+      this.pendingNotes,
+    );
   }
 
   /**
    * For getting accumulated data.
-   * @returns An array of readRequestCommitment indices.
+   * @returns An array of partially filled in read request membership witnesses.
    */
-  public getReadRequestCommitmentIndices() {
-    return this.readRequestCommitmentIndices;
+  public getReadRequestPartialWitnesses() {
+    return this.readRequestPartialWitnesses;
   }
 
   /**
    * Gets the notes for a contract address and storage slot.
-   * Returns note preimages and their leaf indices in the private data tree.
+   * Returns flattened array containing real-note-count and note preimages.
    *
    * Details:
    * Check for pending notes with matching address/slot.
@@ -85,122 +77,17 @@
    * fetchNotes from DB with modified limit.
    * Real notes coming from DB will have a leafIndex which
    * represents their index in the private data tree.
-   * Real pending notes will have a leafIndex set to -1
-   * since they don't exist (yet) in the private data tree.
+   * Pending notes will have no leaf index and will be flagged
+   * as transient since they don't exist (yet) in the private data tree.
    *
-   * leaf indices are not passed to app circuit. They are forwarded to
-   * the kernel prover which uses them to compute witnesses to pass
-   * to the private kernel.
+   * This function will populate this.readRequestPartialWitnesses which
+   * here is just used to flag reads as "transient" or not and to mark
+   * non-transient reads with their leafIndex. The KernelProver will
+   * use this to fully populate the witnesses.
    *
    * @param contractAddress - The contract address.
-<<<<<<< HEAD
-   * @param storageSlot - The storage slot.
-   * @param limit - The amount of notes to get.
-   * @returns An array of ACVM fields for the note count and the requested note preimages
-   * (padded to reach limit), and another array of partially-filled-in read request membership
-   * witnesses corresponding to each _real_ note's indicating only whether it is transient
-   * and if not indicating its leaf index in the private data tree.
-   */
-  public async getNotes(contractAddress: AztecAddress, storageSlot: ACVMField, limit: number) {
-    const pendingPreimages: ACVMField[][] = [];
-    const pendingNoteWitnesses: ReadRequestMembershipWitness[] = [];
-    for (const note of this.pendingNotes) {
-      if (pendingPreimages.length == limit) {
-        break;
-      }
-      if (note.contractAddress.equals(contractAddress) && note.storageSlot == storageSlot) {
-        // TODO(dbanks12): flag as pending and separately provide "hint" of
-        // which "new_commitment" in which kernel this read maps to
-        pendingPreimages.push(note.preimage);
-        pendingNoteWitnesses.push(ReadRequestMembershipWitness.newTransient(new Fr(0), new Fr(0)));
-      }
-    }
-    const numPendingNotes = pendingPreimages.length;
-
-    // may still need to get some notes from db
-    const remainingLimit = limit - numPendingNotes;
-    const { realCount: numDbRealNotes, notes: dbNotes } = await this.fetchNotes(
-      contractAddress,
-      storageSlot,
-      remainingLimit,
-    );
-    // only need leaf indices for "real" notes (those found in db)
-    const dbRealNoteWitnesses = dbNotes
-      .slice(0, numDbRealNotes)
-      .map(note => ReadRequestMembershipWitness.empty(note.index));
-    // need preimages for all notes (real and dummy) for consumption by Noir circuit
-    const dbAllPreimages = dbNotes.map(note => note.preimage.map(f => toACVMField(f)));
-
-    // all pending notes and notes found in db
-    const numRealNotes = numPendingNotes + numDbRealNotes;
-    // all preimages (including pending, dummy, and real)
-    const allPreimages = [...pendingPreimages, ...dbAllPreimages];
-    // partially-filled-in read request membership witnesses for all
-    // "real" notes (both pending and from db).
-    const realNoteWitnesses = [...pendingNoteWitnesses, ...dbRealNoteWitnesses];
-
-    // Create flattened array of ACVM fields to return back to Noir/ACVM execution.
-    // The first entry is the number of real notes.
-    // The remaining entries are the ACVM fields for the ALL note preimages
-    // (pending, db, dummy, real).
-    const preimagesACVM = [
-      toACVMField(numRealNotes), // number of real notes
-      ...allPreimages.flat(), // all note preimages
-    ];
-
-    return { preimagesACVM, realNoteWitnesses };
-  }
-
-  /**
-   * Views the notes for a contract address and storage slot.
-   * Doesn't include the leaf indices.
-   * @param contractAddress - The contract address.
-   * @param storageSlot - The storage slot.
-   * @param limit - The amount of notes to get.
-   * @param offset - The offset to start from (for pagination).
-   * @returns The ACVM fields for the count and the requested notes.
-   */
-  public async viewNotes(contractAddress: AztecAddress, storageSlot: ACVMField, limit: number, offset = 0) {
-    const { realCount, notes } = await this.fetchNotes(contractAddress, storageSlot, limit, offset);
-
-    return [toACVMField(realCount), ...notes.flatMap(noteGetData => noteGetData.preimage.map(f => toACVMField(f)))];
-  }
-
-  /**
-   * Fetches the notes for a contract address and storage slot from the db.
-   * @param contractAddress - The contract address.
-   * @param storageSlot - The storage slot.
-   * @param limit - The amount of notes to get.
-   * @param offset - The offset to start from (for pagination).
-   * @returns The count and the requested notes, padded with dummy notes.
-   */
-  private async fetchNotes(contractAddress: AztecAddress, storageSlot: ACVMField, limit: number, offset = 0) {
-    // TODO(dbanks12): usage of this function would be cleaner if this just returned
-    // separate preimage and leafIndex arrays since preiamge should always have length
-    // limit and leafIndex should always have length realCount.
-    const { count: realCount, notes } = await this.db.getNotes(
-      contractAddress,
-      fromACVMField(storageSlot),
-      limit,
-      offset,
-    );
-
-    const dummyNotes = Array.from(
-      { length: Math.max(0, limit - notes.length) },
-      (): NoteLoadOracleInputs => ({
-        preimage: createDummyNote(),
-        index: BigInt(-1), // invalid index - shouldn't ever be used!
-      }),
-    );
-
-    return {
-      realCount,
-      notes: notes.concat(dummyNotes),
-    };
-=======
    * @param fields - An array of ACVM fields.
-   * @returns An array of ACVM fields for the note count and the requested note preimages,
-   * and another array of indices corresponding to each note
+   * @returns An array of ACVM fields containing the note count and the requested note preimages.
    */
   public async getNotes(contractAddress: AztecAddress, fields: ACVMField[]) {
     const reader = new ACVMFieldsReader(fields);
@@ -212,19 +99,48 @@
     const offset = reader.readNumber();
     const returnSize = reader.readNumber();
 
-    const { count, notes } = await this.db.getNotes(contractAddress, storageSlot, sortBy, sortOrder, limit, offset);
-    const preimages = notes.flatMap(({ preimage }) => preimage);
+    // TODO(dbanks12): how should sorting and offset affect pending commitments?
+    let pendingCount = 0;
+    const pendingPreimages: ACVMField[] = []; // flattened fields representing preimages
+    console.log(`Looking for ${limit} notes matching ${contractAddress.toString()} ${storageSlot.toString()}`);
+    console.log(`There are ${this.pendingNotes.length} pending notes to check`);
+    for (const note of this.pendingNotes) {
+      if (pendingCount == limit) {
+        break;
+      }
+      console.log(`Checking pending note ${note.contractAddress.toString()} ${note.storageSlot.toString()}`);
+      console.log(`note.contractAddress.equals(contractAddress): ${note.contractAddress.equals(contractAddress)}`);
+      console.log(`note.storageSlot == storageSlot: ${note.storageSlot.equals(storageSlot)}`);
+      if (note.contractAddress.equals(contractAddress) && note.storageSlot.equals(storageSlot)) {
+        pendingCount++;
+        console.log(`\t\tFound pending note ${note.contractAddress.toString()} ${note.storageSlot.toString()}`);
+        console.log(`\t\tThat was the ${pendingCount}th pending note found this run`);
+        console.log(`\t\tPreimage 0th entry: ${note.preimage[0].toString()}`);
+        pendingPreimages.push(...note.preimage); // flattened
+        this.readRequestPartialWitnesses.push(ReadRequestMembershipWitness.newTransient(new Fr(0), new Fr(0)));
+      }
+    }
 
-    // TODO(dbanks12): https://github.com/AztecProtocol/aztec-packages/issues/779
-    // if preimages length is > rrcIndices length, we are either relying on
-    // the app circuit to remove fake preimages, or on the kernel to handle
-    // the length diff.
-    const indices = notes.map(({ index }) => index).filter(index => index != BigInt(-1));
-    this.readRequestCommitmentIndices.push(...indices);
+    const dbLimit = limit - pendingCount;
+    const { count: dbCount, notes: dbNotes } = await this.db.getNotes(
+      contractAddress,
+      storageSlot,
+      sortBy,
+      sortOrder,
+      dbLimit,
+      offset,
+    );
+    const dbPreimages = dbNotes.flatMap(({ preimage }) => preimage).map(f => toACVMField(f));
 
-    const paddedZeros = Array(returnSize - 1 - preimages.length).fill(Fr.ZERO);
-    return [count, preimages, paddedZeros].flat().map(f => toACVMField(f));
->>>>>>> 5adf419d
+    // Combine pending and db preimages into a single flattened array.
+    const preimages = [...pendingPreimages, ...dbPreimages];
+
+    // Add a partial witness for each note from the db containing only the note index.
+    // By default they will be flagged as non-transient.
+    this.readRequestPartialWitnesses.push(...dbNotes.map(note => ReadRequestMembershipWitness.empty(note.index)));
+
+    const paddedZeros = Array(returnSize - 1 - preimages.length).fill(toACVMField(Fr.ZERO));
+    return [toACVMField(pendingCount + dbCount), ...preimages, ...paddedZeros];
   }
 
   /**
@@ -245,7 +161,10 @@
    */
   public async getCommitment(contractAddress: AztecAddress, commitment: ACVMField) {
     const commitmentInputs = await this.db.getCommitmentOracle(contractAddress, fromACVMField(commitment));
-    this.readRequestCommitmentIndices.push(commitmentInputs.index);
+    // TODO(dbanks12): support getting pending commitments
+    // - may require notifyCreatedNote to output commitment as well, but then it may
+    // need to be siloed here commitments in tree are siloed by kernel
+    this.readRequestPartialWitnesses.push(ReadRequestMembershipWitness.empty(commitmentInputs.index));
     return toAcvmCommitmentLoadOracleInputs(commitmentInputs, this.historicRoots.privateDataTreeRoot);
   }
 }