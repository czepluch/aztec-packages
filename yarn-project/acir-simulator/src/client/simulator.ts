import { CallContext, CircuitsWasm, ConstantHistoricBlockData, FunctionData, TxContext } from '@aztec/circuits.js';
import { computeTxHash } from '@aztec/circuits.js/abis';
import { Grumpkin } from '@aztec/circuits.js/barretenberg';
import { ArrayType, FunctionAbi, FunctionType, encodeArguments } from '@aztec/foundation/abi';
import { AztecAddress } from '@aztec/foundation/aztec-address';
import { EthAddress } from '@aztec/foundation/eth-address';
import { Fr } from '@aztec/foundation/fields';
import { DebugLogger, createDebugLogger } from '@aztec/foundation/log';
import { AztecNode, FunctionCall, TxExecutionRequest } from '@aztec/types';

import { PackedArgsCache } from '../packed_args_cache.js';
import { ClientTxExecutionContext } from './client_execution_context.js';
import { DBOracle } from './db_oracle.js';
import { ExecutionResult } from './execution_result.js';
import { computeNoteHashAndNullifierSelector, computeNoteHashAndNullifierSignature } from './function_selectors.js';
import { PrivateFunctionExecution } from './private_execution.js';
import { UnconstrainedFunctionExecution } from './unconstrained_execution.js';

/**
 * The ACIR simulator.
 */
export class AcirSimulator {
  private log: DebugLogger;

  constructor(private db: DBOracle) {
    this.log = createDebugLogger('aztec:simulator');
  }

  /**
   * Runs a private function.
   * @param request - The transaction request.
   * @param entryPointABI - The ABI of the entry point function.
   * @param contractAddress - The address of the contract (should match request.origin)
   * @param portalContractAddress - The address of the portal contract.
   * @param constantHistoricBlockData - Data required to reconstruct the block hash, this also contains the historic tree roots.
   * @param curve - The curve instance for elliptic curve operations.
   * @param packedArguments - The entrypoint packed arguments
   * @returns The result of the execution.
   */
  public async run(
    request: TxExecutionRequest,
    entryPointABI: FunctionAbi,
    contractAddress: AztecAddress,
    portalContractAddress: EthAddress,
    constantHistoricBlockData: ConstantHistoricBlockData,
  ): Promise<ExecutionResult> {
    if (entryPointABI.functionType !== FunctionType.SECRET) {
      throw new Error(`Cannot run ${entryPointABI.functionType} function as secret`);
    }

    if (request.origin !== contractAddress) {
      this.log(`WARN: Request origin does not match contract address in simulation`);
    }

    const curve = await Grumpkin.new();

    const callContext = new CallContext(
      AztecAddress.ZERO,
      contractAddress,
      portalContractAddress,
      false,
      false,
      request.functionData.isConstructor,
    );

    const wasm = await CircuitsWasm.get();
    const txNullifier = computeTxHash(wasm, request.toTxRequest());
    const execution = new PrivateFunctionExecution(
      new ClientTxExecutionContext(
        this.db,
        txNullifier,
        request.txContext,
        constantHistoricBlockData,
        await PackedArgsCache.create(request.packedArguments),
      ),
      entryPointABI,
      contractAddress,
      request.functionData,
      request.argsHash,
      callContext,
      curve,
    );

    return execution.run();
  }

  /**
   * Runs an unconstrained function.
   * @param request - The transaction request.
   * @param origin - The sender of the request.
   * @param entryPointABI - The ABI of the entry point function.
   * @param contractAddress - The address of the contract.
   * @param portalContractAddress - The address of the portal contract.
<<<<<<< HEAD
   * @param constantHistoricBlockData - Block data containing historic roots.
=======
   * @param historicRoots - The historic roots.
   * @param aztecNode - The AztecNode instance.
>>>>>>> 916d3e07
   * @returns The return values of the function.
   */
  public async runUnconstrained(
    request: FunctionCall,
    origin: AztecAddress,
    entryPointABI: FunctionAbi,
    contractAddress: AztecAddress,
    portalContractAddress: EthAddress,
<<<<<<< HEAD
    constantHistoricBlockData: ConstantHistoricBlockData,
=======
    historicRoots: PrivateHistoricTreeRoots,
    aztecNode?: AztecNode,
>>>>>>> 916d3e07
  ) {
    if (entryPointABI.functionType !== FunctionType.UNCONSTRAINED) {
      throw new Error(`Cannot run ${entryPointABI.functionType} function as constrained`);
    }
    const callContext = new CallContext(
      origin,
      contractAddress,
      portalContractAddress,
      false,
      false,
      request.functionData.isConstructor,
    );

    const execution = new UnconstrainedFunctionExecution(
      new ClientTxExecutionContext(
        this.db,
        Fr.ZERO,
        TxContext.empty(),
        constantHistoricBlockData,
        await PackedArgsCache.create([]),
      ),
      entryPointABI,
      contractAddress,
      request.functionData,
      request.args,
      callContext,
    );

    return execution.run(aztecNode);
  }

  /**
   * Computes the inner nullifier of a note.
   * @param contractAddress - The address of the contract.
   * @param nonce - The nonce of the note hash.
   * @param storageSlot - The storage slot.
   * @param notePreimage - The note preimage.
   * @returns The nullifier.
   */
  public async computeNoteHashAndNullifier(
    contractAddress: AztecAddress,
    nonce: Fr,
    storageSlot: Fr,
    notePreimage: Fr[],
  ) {
    try {
      const abi = await this.db.getFunctionABI(contractAddress, computeNoteHashAndNullifierSelector);

      const preimageLen = (abi.parameters[3].type as ArrayType).length;
      const extendedPreimage = notePreimage.concat(Array(preimageLen - notePreimage.length).fill(Fr.ZERO));

      const execRequest: FunctionCall = {
        to: AztecAddress.ZERO,
        functionData: FunctionData.empty(),
        args: encodeArguments(abi, [contractAddress, nonce, storageSlot, extendedPreimage]),
      };

      const [[innerNoteHash, siloedNoteHash, uniqueSiloedNoteHash, innerNullifier]] = await this.runUnconstrained(
        execRequest,
        AztecAddress.ZERO,
        abi,
        AztecAddress.ZERO,
        EthAddress.ZERO,
        ConstantHistoricBlockData.empty(),
      );

      return {
        innerNoteHash: new Fr(innerNoteHash),
        siloedNoteHash: new Fr(siloedNoteHash),
        uniqueSiloedNoteHash: new Fr(uniqueSiloedNoteHash),
        innerNullifier: new Fr(innerNullifier),
      };
    } catch (e) {
      throw new Error(
        `Mandatory implementation of "${computeNoteHashAndNullifierSignature}" missing in noir contract ${contractAddress.toString()}.`,
      );
    }
  }

  /**
   * Computes the inner note hash of a note, which contains storage slot and the custom note hash.
   * @param contractAddress - The address of the contract.
   * @param storageSlot - The storage slot.
   * @param notePreimage - The note preimage.
   * @param abi - The ABI of the function `compute_note_hash`.
   * @returns The note hash.
   */
  public async computeInnerNoteHash(contractAddress: AztecAddress, storageSlot: Fr, notePreimage: Fr[]) {
    const { innerNoteHash } = await this.computeNoteHashAndNullifier(
      contractAddress,
      Fr.ZERO,
      storageSlot,
      notePreimage,
    );
    return innerNoteHash;
  }

  /**
   * Computes the unique note hash of a note.
   * @param contractAddress - The address of the contract.
   * @param nonce - The nonce of the note hash.
   * @param storageSlot - The storage slot.
   * @param notePreimage - The note preimage.
   * @param abi - The ABI of the function `compute_note_hash`.
   * @returns The note hash.
   */
  public async computeUniqueSiloedNoteHash(
    contractAddress: AztecAddress,
    nonce: Fr,
    storageSlot: Fr,
    notePreimage: Fr[],
  ) {
    const { uniqueSiloedNoteHash } = await this.computeNoteHashAndNullifier(
      contractAddress,
      nonce,
      storageSlot,
      notePreimage,
    );
    return uniqueSiloedNoteHash;
  }

  /**
   * Computes the siloed note hash of a note.
   * @param contractAddress - The address of the contract.
   * @param nonce - The nonce of the note hash.
   * @param storageSlot - The storage slot.
   * @param notePreimage - The note preimage.
   * @param abi - The ABI of the function `compute_note_hash`.
   * @returns The note hash.
   */
  public async computeSiloedNoteHash(contractAddress: AztecAddress, nonce: Fr, storageSlot: Fr, notePreimage: Fr[]) {
    const { siloedNoteHash } = await this.computeNoteHashAndNullifier(
      contractAddress,
      nonce,
      storageSlot,
      notePreimage,
    );
    return siloedNoteHash;
  }

  /**
   * Computes the inner note hash of a note, which contains storage slot and the custom note hash.
   * @param contractAddress - The address of the contract.
   * @param nonce - The nonce of the unique note hash.
   * @param storageSlot - The storage slot.
   * @param notePreimage - The note preimage.
   * @param abi - The ABI of the function `compute_note_hash`.
   * @returns The note hash.
   */
  public async computeInnerNullifier(contractAddress: AztecAddress, nonce: Fr, storageSlot: Fr, notePreimage: Fr[]) {
    const { innerNullifier } = await this.computeNoteHashAndNullifier(
      contractAddress,
      nonce,
      storageSlot,
      notePreimage,
    );
    return innerNullifier;
  }
}<|MERGE_RESOLUTION|>--- conflicted
+++ resolved
@@ -91,13 +91,8 @@
    * @param entryPointABI - The ABI of the entry point function.
    * @param contractAddress - The address of the contract.
    * @param portalContractAddress - The address of the portal contract.
-<<<<<<< HEAD
    * @param constantHistoricBlockData - Block data containing historic roots.
-=======
-   * @param historicRoots - The historic roots.
    * @param aztecNode - The AztecNode instance.
->>>>>>> 916d3e07
-   * @returns The return values of the function.
    */
   public async runUnconstrained(
     request: FunctionCall,
@@ -105,13 +100,9 @@
     entryPointABI: FunctionAbi,
     contractAddress: AztecAddress,
     portalContractAddress: EthAddress,
-<<<<<<< HEAD
     constantHistoricBlockData: ConstantHistoricBlockData,
-=======
-    historicRoots: PrivateHistoricTreeRoots,
     aztecNode?: AztecNode,
->>>>>>> 916d3e07
-  ) {
+  ){
     if (entryPointABI.functionType !== FunctionType.UNCONSTRAINED) {
       throw new Error(`Cannot run ${entryPointABI.functionType} function as constrained`);
     }
