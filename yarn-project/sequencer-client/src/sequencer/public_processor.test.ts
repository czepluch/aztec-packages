import { PublicExecution, PublicExecutionResult, PublicExecutor } from '@aztec/acir-simulator';
import {
  ARGS_LENGTH,
  CallContext,
  CircuitsWasm,
  EthAddress,
  Fr,
  FunctionData,
  KERNEL_PRIVATE_CALL_STACK_LENGTH,
  KERNEL_PUBLIC_CALL_STACK_LENGTH,
  PUBLIC_DATA_TREE_HEIGHT,
  Proof,
  PublicCallRequest,
  makeEmptyProof,
  makeTuple,
} from '@aztec/circuits.js';
import { computeCallStackItemHash } from '@aztec/circuits.js/abis';
import {
  makeAztecAddress,
  makeKernelPublicInputs,
  makePublicCallRequest,
  makeSelector,
} from '@aztec/circuits.js/factories';
import { padArrayEnd } from '@aztec/foundation/collection';
import { SiblingPath } from '@aztec/merkle-tree';
<<<<<<< HEAD
import { ContractDataSource, ContractPublicData, EncodedContractFunction, Tx, EventLogs } from '@aztec/types';
=======
import {
  ContractDataSource,
  ContractPublicData,
  EncodedContractFunction,
  Tx,
  TxExecutionRequest,
  UnverifiedData,
} from '@aztec/types';
>>>>>>> f26ae979
import { MerkleTreeOperations, TreeInfo } from '@aztec/world-state';
import { jest } from '@jest/globals';
import { MockProxy, mock } from 'jest-mock-extended';
import pick from 'lodash.pick';
import times from 'lodash.times';
import { makePrivateTx, makePublicTx } from '../index.js';
import { PublicProver } from '../prover/index.js';
import { PublicKernelCircuitSimulator } from '../simulator/index.js';
import { WasmPublicKernelCircuitSimulator } from '../simulator/public_kernel.js';
import { PublicProcessor } from './public_processor.js';

describe('public_processor', () => {
  let db: MockProxy<MerkleTreeOperations>;
  let publicExecutor: MockProxy<PublicExecutor>;
  let publicProver: MockProxy<PublicProver>;
  let contractDataSource: MockProxy<ContractDataSource>;

  let publicFunction: EncodedContractFunction;
  let contractData: ContractPublicData;
  let proof: Proof;
  let root: Buffer;

  let processor: PublicProcessor;

  beforeEach(() => {
    db = mock<MerkleTreeOperations>();
    publicExecutor = mock<PublicExecutor>();
    publicProver = mock<PublicProver>();
    contractDataSource = mock<ContractDataSource>();

    contractData = ContractPublicData.random();
    publicFunction = EncodedContractFunction.random();
    proof = makeEmptyProof();
    root = Buffer.alloc(32, 5);

    publicProver.getPublicCircuitProof.mockResolvedValue(proof);
    publicProver.getPublicKernelCircuitProof.mockResolvedValue(proof);
    db.getTreeInfo.mockResolvedValue({ root } as TreeInfo);
    contractDataSource.getL2ContractPublicData.mockResolvedValue(contractData);
    contractDataSource.getPublicFunction.mockResolvedValue(publicFunction);
  });

  describe('with mock circuits', () => {
    let publicKernel: MockProxy<PublicKernelCircuitSimulator>;

    beforeEach(() => {
      publicKernel = mock<PublicKernelCircuitSimulator>();
      processor = new PublicProcessor(db, publicExecutor, publicKernel, publicProver, contractDataSource);
    });

    it('skips non-public txs without public execution requests', async function () {
      const tx = makePrivateTx();
      tx.data.end.publicCallStack = makeTuple(KERNEL_PUBLIC_CALL_STACK_LENGTH, Fr.zero);
      const hash = await tx.getTxHash();
      const [processed, failed] = await processor.process([tx]);

      expect(processed).toEqual([{ isEmpty: false, hash, ...pick(tx, 'data', 'proof', 'encryptedLogs') }]);
      expect(failed).toEqual([]);
    });

    it('returns failed txs without aborting entire operation', async function () {
      publicExecutor.execute.mockRejectedValue(new Error(`Failed`));

      const tx = makePublicTx();
      const [processed, failed] = await processor.process([tx]);

      expect(processed).toEqual([]);
      expect(failed).toEqual([tx]);
    });

    it('runs a public tx', async function () {
      const tx = makePublicTx();
      const hash = await tx.getTxHash();

      const publicExecutionResult = makePublicExecutionResult(tx.txRequest.txRequest);
      publicExecutor.execute.mockResolvedValue(publicExecutionResult);

      const path = times(PUBLIC_DATA_TREE_HEIGHT, i => Buffer.alloc(32, i));
      db.getSiblingPath.mockResolvedValue(new SiblingPath<number>(PUBLIC_DATA_TREE_HEIGHT, path));

      const output = makeKernelPublicInputs();
      publicKernel.publicKernelCircuitNoInput.mockResolvedValue(output);

      const [processed, failed] = await processor.process([tx]);

      expect(processed).toHaveLength(1);
      expect(processed).toEqual([{ isEmpty: false, hash, data: output, proof, ...pick(tx, 'txRequest') }]);
      expect(failed).toEqual([]);

      expect(publicExecutor.execute).toHaveBeenCalled();
      expect(publicKernel.publicKernelCircuitNoInput).toHaveBeenCalled();
    });
  });

  describe('with actual circuits', () => {
    let publicKernel: PublicKernelCircuitSimulator;
    let wasm: CircuitsWasm;

    beforeAll(async () => {
      wasm = await CircuitsWasm.get();
    });

    beforeEach(() => {
      const path = times(PUBLIC_DATA_TREE_HEIGHT, i => Buffer.alloc(32, i));
      db.getSiblingPath.mockResolvedValue(new SiblingPath<number>(PUBLIC_DATA_TREE_HEIGHT, path));
      publicKernel = new WasmPublicKernelCircuitSimulator();
      processor = new PublicProcessor(db, publicExecutor, publicKernel, publicProver, contractDataSource);
    });

    const expectedProcessedTx = async (tx: Tx) =>
      expect.objectContaining({
        hash: await tx.getTxHash(),
        proof,
        txRequest: tx.txRequest,
        isEmpty: false,
        data: expect.objectContaining({ isPrivate: false }),
      });

    const expectedTxByHash = async (tx: Tx) =>
      expect.objectContaining({
        hash: await tx.getTxHash(),
        proof,
      });

    it('runs a public tx', async function () {
      const publicKernelSpy = jest.spyOn(publicKernel, 'publicKernelCircuitNoInput');
      const tx = makePublicTx(0x10);
      tx.txRequest.txRequest.functionData.isConstructor = false;
      tx.txRequest.txRequest.functionData.isPrivate = false;

      const publicExecutionResult = makePublicExecutionResult(tx.txRequest.txRequest);
      publicExecutor.execute.mockResolvedValue(publicExecutionResult);

      const [processed, failed] = await processor.process([tx]);

      expect(processed).toHaveLength(1);
      expect(processed).toEqual([await expectedProcessedTx(tx)]);
      expect(failed).toEqual([]);

      expect(publicExecutor.execute).toHaveBeenCalled();
      expect(publicKernelSpy).toHaveBeenCalled();
    });

    it('runs a public tx with nested execution', async function () {
      const tx = makePublicTx(0x10);
      const txRequest = tx.txRequest.txRequest;
      txRequest.functionData.isConstructor = false;
      txRequest.functionData.isPrivate = false;

      const publicExecutionResult = makePublicExecutionResult(txRequest);
      publicExecutionResult.nestedExecutions = [
        makePublicExecutionResult({
          from: txRequest.to,
          to: makeAztecAddress(30),
          functionData: new FunctionData(makeSelector(5), false, false),
          args: new Array(ARGS_LENGTH).fill(Fr.ZERO),
        }),
      ];
      publicExecutor.execute.mockResolvedValue(publicExecutionResult);

      const [processed, failed] = await processor.process([tx]);

      expect(processed).toHaveLength(1);
      expect(processed).toEqual([await expectedProcessedTx(tx)]);

      const publicCallStack = processed[0].data.end.publicCallStack;
      expect(publicCallStack).toEqual(times(KERNEL_PUBLIC_CALL_STACK_LENGTH, () => expect.any(Fr)));

      expect(failed).toEqual([]);
      expect(publicExecutor.execute).toHaveBeenCalled();
    });

    it('runs a public tx with nested execution two levels deep', async function () {
      const tx = makePublicTx(0x10);
      const txRequest = tx.txRequest.txRequest;
      txRequest.functionData.isConstructor = false;
      txRequest.functionData.isPrivate = false;

      const intermediateContractAddress = makeAztecAddress(30);
      const publicExecutionResult = makePublicExecutionResult(txRequest, [
        makePublicExecutionResult(
          {
            from: txRequest.to,
            to: intermediateContractAddress,
            functionData: new FunctionData(makeSelector(5), false, false),
            args: new Array(ARGS_LENGTH).fill(Fr.ZERO),
          },
          [
            makePublicExecutionResult({
              from: intermediateContractAddress,
              to: makeAztecAddress(40),
              functionData: new FunctionData(makeSelector(15), false, false),
              args: new Array(ARGS_LENGTH).fill(Fr.ZERO),
            }),
          ],
        ),
      ]);
      publicExecutor.execute.mockResolvedValue(publicExecutionResult);

      const [processed, failed] = await processor.process([tx]);

      expect(processed).toHaveLength(1);
      expect(processed).toEqual([await expectedProcessedTx(tx)]);
      expect(failed).toEqual([]);
      expect(publicExecutor.execute).toHaveBeenCalled();
    });

    it('runs a private tx with enqueued calls', async function () {
      const callRequests: PublicCallRequest[] = [makePublicCallRequest(0x100), makePublicCallRequest(0x100)];
      const callStackItems = await Promise.all(callRequests.map(call => call.toPublicCallStackItem()));
      const callStackHashes = callStackItems.map(call => computeCallStackItemHash(wasm, call));

      const kernelOutput = makeKernelPublicInputs(0x10);
      kernelOutput.end.publicCallStack = padArrayEnd(callStackHashes, Fr.ZERO, KERNEL_PUBLIC_CALL_STACK_LENGTH);
      kernelOutput.end.privateCallStack = padArrayEnd([], Fr.ZERO, KERNEL_PRIVATE_CALL_STACK_LENGTH);

      const tx = Tx.createPrivate(kernelOutput, proof, EventLogs.random(2), [], callRequests);

      publicExecutor.execute.mockImplementation(execution => {
        for (const request of callRequests) {
          if (execution.contractAddress.equals(request.contractAddress)) {
            return Promise.resolve(makePublicExecutionResultFromRequest(request));
          }
        }
        throw new Error(`Unexpected execution request: ${execution}`);
      });

      const [processed, failed] = await processor.process([tx]);

      expect(processed).toHaveLength(1);
      expect(processed).toEqual([await expectedTxByHash(tx)]);
      expect(failed).toHaveLength(0);
      expect(publicExecutor.execute).toHaveBeenCalledTimes(2);
    });

    it.todo('runs a private tx with enqueued calls that span nested calls');
  });
});

function makePublicExecutionResultFromRequest(item: PublicCallRequest): PublicExecutionResult {
  return {
    execution: item,
    nestedExecutions: [],
    returnValues: [new Fr(1n)],
    contractStorageReads: [],
    contractStorageUpdateRequests: [],
  };
}

function makePublicExecutionResult(
  tx: Pick<TxExecutionRequest, 'from' | 'to' | 'functionData' | 'args'>,
  nestedExecutions: PublicExecutionResult[] = [],
): PublicExecutionResult {
  const callContext = new CallContext(tx.from, tx.to, EthAddress.ZERO, false, false, false);
  const execution: PublicExecution = {
    callContext,
    contractAddress: tx.to,
    functionData: tx.functionData,
    args: tx.args,
  };
  return {
    execution,
    nestedExecutions,
    returnValues: [],
    contractStorageReads: [],
    contractStorageUpdateRequests: [],
  };
}<|MERGE_RESOLUTION|>--- conflicted
+++ resolved
@@ -23,18 +23,14 @@
 } from '@aztec/circuits.js/factories';
 import { padArrayEnd } from '@aztec/foundation/collection';
 import { SiblingPath } from '@aztec/merkle-tree';
-<<<<<<< HEAD
-import { ContractDataSource, ContractPublicData, EncodedContractFunction, Tx, EventLogs } from '@aztec/types';
-=======
 import {
   ContractDataSource,
   ContractPublicData,
   EncodedContractFunction,
   Tx,
   TxExecutionRequest,
-  UnverifiedData,
+  EventLogs,
 } from '@aztec/types';
->>>>>>> f26ae979
 import { MerkleTreeOperations, TreeInfo } from '@aztec/world-state';
 import { jest } from '@jest/globals';
 import { MockProxy, mock } from 'jest-mock-extended';
