import { AztecAddress } from '@aztec/foundation/aztec-address';
import { EthAddress } from '@aztec/foundation/eth-address';
import { mapTuple, numToUInt32BE } from '@aztec/foundation/serialize';
import { computeCallStackItemHash } from '../abis/abis.js';
import {
  TxContext,
  ContractDeploymentData,
  PrivateHistoricTreeRoots,
  CombinedHistoricTreeRoots,
  CombinedConstantData,
  PublicDataUpdateRequest,
  PublicDataRead,
  ContractStorageUpdateRequest,
  ContractStorageRead,
  CombinedAccumulatedData,
  range,
  KERNEL_NEW_COMMITMENTS_LENGTH,
  KERNEL_NEW_NULLIFIERS_LENGTH,
  KERNEL_PRIVATE_CALL_STACK_LENGTH,
  Fr,
  KERNEL_PUBLIC_CALL_STACK_LENGTH,
  KERNEL_NEW_L2_TO_L1_MSGS_LENGTH,
  KERNEL_NEW_CONTRACTS_LENGTH,
  KERNEL_OPTIONALLY_REVEALED_DATA_LENGTH,
  KERNEL_PUBLIC_DATA_UPDATE_REQUESTS_LENGTH,
  KERNEL_PUBLIC_DATA_READS_LENGTH,
  NewContractData,
  OptionallyRevealedData,
  FunctionData,
  AggregationObject,
  G1AffineElement,
  Fq,
  CallContext,
  PublicCircuitPublicInputs,
  ARGS_LENGTH,
  RETURN_VALUES_LENGTH,
  PUBLIC_CALL_STACK_LENGTH,
  NEW_L2_TO_L1_MSGS_LENGTH,
  KernelCircuitPublicInputs,
  PublicCallRequest,
  MembershipWitness,
  VerificationKey,
  ComposerType,
  PreviousKernelData,
  Proof,
  VK_TREE_HEIGHT,
  PrivateKernelInputsInit,
  PrivateKernelInputsInner,
  PublicCallStackItem,
  PublicCallData,
  CircuitsWasm,
  WitnessedPublicCallData,
  PUBLIC_DATA_TREE_HEIGHT,
  PublicKernelInputs,
  PublicKernelInputsNoPreviousKernel,
  SignedTxRequest,
  TxRequest,
  PrivateCallData,
  PRIVATE_CALL_STACK_LENGTH,
  FUNCTION_TREE_HEIGHT,
  CONTRACT_TREE_HEIGHT,
  PrivateCallStackItem,
  PrivateCircuitPublicInputs,
  NEW_COMMITMENTS_LENGTH,
  NEW_NULLIFIERS_LENGTH,
  ConstantBaseRollupData,
  AppendOnlyTreeSnapshot,
  EcdsaSignature,
  BaseOrMergeRollupPublicInputs,
  RollupTypes,
  PreviousRollupData,
  ROLLUP_VK_TREE_HEIGHT,
  RootRollupInputs,
  PRIVATE_DATA_TREE_ROOTS_TREE_HEIGHT,
  CONTRACT_TREE_ROOTS_TREE_HEIGHT,
  NUMBER_OF_L1_L2_MESSAGES_PER_ROLLUP,
  L1_TO_L2_MESSAGES_SIBLING_PATH_LENGTH,
  L1_TO_L2_MESSAGES_ROOTS_TREE_HEIGHT,
  RootRollupPublicInputs,
  MergeRollupInputs,
  BaseRollupInputs,
  NullifierLeafPreimage,
  NULLIFIER_TREE_HEIGHT,
  PRIVATE_DATA_TREE_HEIGHT,
  makeTuple,
  makeHalfFullTuple,
} from '../index.js';

/**
 * Creates an arbitrary tx context with the given seed.
 * @param seed - The seed to use for generating the tx context.
 * @returns A tx context.
 */
export function makeTxContext(seed: number): TxContext {
  const deploymentData = new ContractDeploymentData(fr(seed), fr(seed + 1), fr(seed + 2), makeEthAddress(seed + 3));
  return new TxContext(false, false, true, deploymentData);
}

/**
 * Creates an arbitrary private historic tree roots object with the given seed.
 * @param seed - The seed to use for generating the private historic tree roots.
 * @returns A private historic tree roots object.
 */
export function makePrivateHistoricTreeRoots(seed: number): PrivateHistoricTreeRoots {
  return new PrivateHistoricTreeRoots(fr(seed), fr(seed + 1), fr(seed + 2), fr(seed + 3), fr(seed + 4));
}

/**
 * Creates an arbitrary combined historic tree roots object from the given seed.
 * Note: "Combined" indicates that it's the combined output of both private and public circuit flows.
 * @param seed - The seed to use for generating the combined historic tree roots.
 * @returns A combined historic tree roots object.
 */
export function makeCombinedHistoricTreeRoots(seed: number): CombinedHistoricTreeRoots {
  return new CombinedHistoricTreeRoots(makePrivateHistoricTreeRoots(seed));
}

/**
 * Creates arbitrary constant data with the given seed.
 * @param seed - The seed to use for generating the constant data.
 * @returns A constant data object.
 */
export function makeConstantData(seed = 1): CombinedConstantData {
  return new CombinedConstantData(makeCombinedHistoricTreeRoots(seed), makeTxContext(seed + 4));
}

/**
 * Creates arbitrary selector from the given seed.
 * @param seed - The seed to use for generating the selector.
 * @returns A selector.
 */
export function makeSelector(seed: number): Buffer {
  const buffer = Buffer.alloc(4);
  buffer.writeUInt32BE(seed, 0);
  return buffer;
}

/**
 * Creates arbitrary public data update request.
 * @param seed - The seed to use for generating the public data update request.
 * @returns A public data update request.
 */
export function makePublicDataUpdateRequest(seed = 1): PublicDataUpdateRequest {
  return new PublicDataUpdateRequest(fr(seed), fr(seed + 1), fr(seed + 2));
}

/**
 * Creates empty public data update request.
 * @returns An empty public data update request.
 */
export function makeEmptyPublicDataUpdateRequest(): PublicDataUpdateRequest {
  return new PublicDataUpdateRequest(fr(0), fr(0), fr(0));
}

/**
 * Creates arbitrary public data read.
 * @param seed - The seed to use for generating the public data read.
 * @returns A public data read.
 */
export function makePublicDataRead(seed = 1): PublicDataRead {
  return new PublicDataRead(fr(seed), fr(seed + 1));
}

/**
 * Creates empty public data read.
 * @returns An empty public data read.
 */
export function makeEmptyPublicDataRead(): PublicDataRead {
  return new PublicDataRead(fr(0), fr(0));
}

/**
 * Creates arbitrary contract storage update request.
 * @param seed - The seed to use for generating the contract storage update request.
 * @returns A contract storage update request.
 */
export function makeContractStorageUpdateRequest(seed = 1): ContractStorageUpdateRequest {
  return new ContractStorageUpdateRequest(fr(seed), fr(seed + 1), fr(seed + 2));
}

/**
 * Creates arbitrary contract storage read.
 * @param seed - The seed to use for generating the contract storage read.
 * @returns A contract storage read.
 */
export function makeContractStorageRead(seed = 1): ContractStorageRead {
  return new ContractStorageRead(fr(seed), fr(seed + 1));
}

/**
 * Creates empty accumulated data.
 * @param seed - The seed to use for generating the accumulated data.
 * @returns An empty accumulated data.
 */
export function makeEmptyAccumulatedData(seed = 1, full = false): CombinedAccumulatedData {
  const tupleGenerator = full ? makeTuple : makeHalfFullTuple;

  return new CombinedAccumulatedData(
    makeAggregationObject(seed),
<<<<<<< HEAD
    tupleGenerator(KERNEL_NEW_COMMITMENTS_LENGTH, fr, seed + 0x100),
    tupleGenerator(KERNEL_NEW_NULLIFIERS_LENGTH, fr, seed + 0x200),
    tupleGenerator(KERNEL_PRIVATE_CALL_STACK_LENGTH, Fr.zero), // private call stack must be empty
    tupleGenerator(KERNEL_PUBLIC_CALL_STACK_LENGTH, fr, seed + 0x400),
    tupleGenerator(KERNEL_NEW_L2_TO_L1_MSGS_LENGTH, fr, seed + 0x500),
    tupleGenerator(KERNEL_NEW_CONTRACTS_LENGTH, makeNewContractData, seed + 0x600),
    tupleGenerator(KERNEL_OPTIONALLY_REVEALED_DATA_LENGTH, makeOptionallyRevealedData, seed + 0x700),
    tupleGenerator(KERNEL_PUBLIC_DATA_UPDATE_REQUESTS_LENGTH, makeEmptyPublicDataUpdateRequest, seed + 0x800),
    tupleGenerator(KERNEL_PUBLIC_DATA_READS_LENGTH, makeEmptyPublicDataRead, seed + 0x900),
=======
    makeTuple(KERNEL_NEW_COMMITMENTS_LENGTH, fr, seed + 0x100),
    makeTuple(KERNEL_NEW_NULLIFIERS_LENGTH, fr, seed + 0x200),
    makeTuple(KERNEL_PRIVATE_CALL_STACK_LENGTH, Fr.zero), // private call stack must be empty
    makeTuple(KERNEL_PUBLIC_CALL_STACK_LENGTH, fr, seed + 0x400),
    makeTuple(KERNEL_NEW_L2_TO_L1_MSGS_LENGTH, fr, seed + 0x500),
    makeTuple(2, fr, seed + 0x600), // encrypted logs hash
    makeTuple(2, fr, seed + 0x700), // unencrypted logs hash
    fr(seed + 0x800), // encrypted_log_preimages_length
    fr(seed + 0x900), // unencrypted_log_preimages_length
    makeTuple(KERNEL_NEW_CONTRACTS_LENGTH, makeNewContractData, seed + 0xa00),
    makeTuple(KERNEL_OPTIONALLY_REVEALED_DATA_LENGTH, makeOptionallyRevealedData, seed + 0xb00),
    makeTuple(KERNEL_PUBLIC_DATA_UPDATE_REQUESTS_LENGTH, makeEmptyPublicDataUpdateRequest, seed + 0xc00),
    makeTuple(KERNEL_PUBLIC_DATA_READS_LENGTH, makeEmptyPublicDataRead, seed + 0xd00),
>>>>>>> cc923b96
  );
}

/**
 * Creates arbitrary accumulated data.
 * @param seed - The seed to use for generating the accumulated data.
 * @returns An accumulated data.
 */
export function makeAccumulatedData(seed = 1, full = false): CombinedAccumulatedData {
  const tupleGenerator = full ? makeTuple : makeHalfFullTuple;

  return new CombinedAccumulatedData(
    makeAggregationObject(seed),
<<<<<<< HEAD
    tupleGenerator(KERNEL_NEW_COMMITMENTS_LENGTH, fr, seed + 0x100),
    tupleGenerator(KERNEL_NEW_NULLIFIERS_LENGTH, fr, seed + 0x200),
    tupleGenerator(KERNEL_PRIVATE_CALL_STACK_LENGTH, fr, seed + 0x300),
    tupleGenerator(KERNEL_PUBLIC_CALL_STACK_LENGTH, fr, seed + 0x400),
    tupleGenerator(KERNEL_NEW_L2_TO_L1_MSGS_LENGTH, fr, seed + 0x500),
    tupleGenerator(KERNEL_NEW_CONTRACTS_LENGTH, makeNewContractData, seed + 0x600),
    tupleGenerator(KERNEL_OPTIONALLY_REVEALED_DATA_LENGTH, makeOptionallyRevealedData, seed + 0x700),
    tupleGenerator(KERNEL_PUBLIC_DATA_UPDATE_REQUESTS_LENGTH, makePublicDataUpdateRequest, seed + 0x800),
    tupleGenerator(KERNEL_PUBLIC_DATA_READS_LENGTH, makePublicDataRead, seed + 0x900),
=======
    makeTuple(KERNEL_NEW_COMMITMENTS_LENGTH, fr, seed + 0x100),
    makeTuple(KERNEL_NEW_NULLIFIERS_LENGTH, fr, seed + 0x200),
    makeTuple(KERNEL_PRIVATE_CALL_STACK_LENGTH, fr, seed + 0x300),
    makeTuple(KERNEL_PUBLIC_CALL_STACK_LENGTH, fr, seed + 0x400),
    makeTuple(KERNEL_NEW_L2_TO_L1_MSGS_LENGTH, fr, seed + 0x500),
    makeTuple(2, fr, seed + 0x600), // encrypted logs hash
    makeTuple(2, fr, seed + 0x700), // unencrypted logs hash
    fr(seed + 0x800), // encrypted_log_preimages_length
    fr(seed + 0x900), // unencrypted_log_preimages_length
    makeTuple(KERNEL_NEW_CONTRACTS_LENGTH, makeNewContractData, seed + 0xa00),
    makeTuple(KERNEL_OPTIONALLY_REVEALED_DATA_LENGTH, makeOptionallyRevealedData, seed + 0xb00),
    makeTuple(KERNEL_PUBLIC_DATA_UPDATE_REQUESTS_LENGTH, makeEmptyPublicDataUpdateRequest, seed + 0xc00),
    makeTuple(KERNEL_PUBLIC_DATA_READS_LENGTH, makeEmptyPublicDataRead, seed + 0xd00),
>>>>>>> cc923b96
  );
}

/**
 * Creates arbitrary contract data.
 * @param seed - The seed to use for generating the contract data.
 * @returns A contract data.
 */
export function makeNewContractData(seed = 1): NewContractData {
  return new NewContractData(makeAztecAddress(seed), makeEthAddress(seed + 1), fr(seed + 2));
}

/**
 * Creates arbitrary optionally revealed data.
 * @param seed - The seed to use for generating the optionally revealed data.
 * @returns An optionally revealed data.
 */
export function makeOptionallyRevealedData(seed = 1): OptionallyRevealedData {
  return new OptionallyRevealedData(
    fr(seed),
    new FunctionData(makeSelector(seed + 1), true, true),
    fr(seed + 2),
    makeEthAddress(seed + 3),
    true,
    false,
    true,
    false,
  );
}

/**
 * Creates arbitrary aggregation object.
 * @param seed - The seed to use for generating the aggregation object.
 * @returns An aggregation object.
 */
export function makeAggregationObject(seed = 1): AggregationObject {
  return new AggregationObject(
    new G1AffineElement(new Fq(BigInt(seed)), new Fq(BigInt(seed + 1))),
    new G1AffineElement(new Fq(BigInt(seed + 0x100)), new Fq(BigInt(seed + 0x101))),
    makeTuple(4, fr, seed + 2),
    range(6, seed + 6),
  );
}

/**
 * Creates arbitrary call context.
 * @param seed - The seed to use for generating the call context.
 * @param storageContractAddress - The storage contract address set on the call context.
 * @returns A call context.
 */
export function makeCallContext(seed = 0, storageContractAddress = makeAztecAddress(seed + 1)): CallContext {
  return new CallContext(makeAztecAddress(seed), storageContractAddress, makeEthAddress(seed + 2), false, false, false);
}

/**
 * Creates arbitrary public circuit public inputs.
 * @param seed - The seed to use for generating the public circuit public inputs.
 * @param storageContractAddress - The storage contract address set on the call context.
 * @returns Public circuit public inputs.
 */
export function makePublicCircuitPublicInputs(
  seed = 0,
  storageContractAddress?: AztecAddress,
): PublicCircuitPublicInputs {
  return new PublicCircuitPublicInputs(
    makeCallContext(seed, storageContractAddress),
    fr(seed + 0x100),
    makeTuple(RETURN_VALUES_LENGTH, fr, seed + 0x200),
    makeTuple(KERNEL_PUBLIC_DATA_UPDATE_REQUESTS_LENGTH, makeContractStorageUpdateRequest, seed + 0x300),
    makeTuple(KERNEL_PUBLIC_DATA_READS_LENGTH, makeContractStorageRead, seed + 0x400),
    makeTuple(PUBLIC_CALL_STACK_LENGTH, fr, seed + 0x500),
    makeTuple(NEW_L2_TO_L1_MSGS_LENGTH, fr, seed + 0x600),
    fr(seed + 0x700),
    makeAztecAddress(seed + 0x800),
  );
}

/**
 * Creates empty kernel circuit public inputs.
 * @param seed - The seed to use for generating the kernel circuit public inputs.
 * @returns Empty kernel circuit public inputs.
 */
export function makeEmptyKernelPublicInputs(seed = 1): KernelCircuitPublicInputs {
  return new KernelCircuitPublicInputs(makeEmptyAccumulatedData(seed), makeConstantData(seed + 0x100), true);
}

/**
 * Creates arbitrary kernel circuit public inputs.
 * @param seed - The seed to use for generating the kernel circuit public inputs.
 * @returns Kernel circuit public inputs.
 */
export function makeKernelPublicInputs(seed = 1): KernelCircuitPublicInputs {
  return new KernelCircuitPublicInputs(makeAccumulatedData(seed, true), makeConstantData(seed + 0x100), true);
}

/**
 * Creates a public call request for testing.
 * @param seed - The seed.
 * @returns Public call request.
 */
export function makePublicCallRequest(seed = 1): PublicCallRequest {
  return new PublicCallRequest(
    makeAztecAddress(seed),
    new FunctionData(makeSelector(seed + 0x1), false, false),
    makeCallContext(seed + 0x2),
    makeTuple(ARGS_LENGTH, fr, seed + 0x10),
  );
}

/**
 * Creates a uint8 vector of a given size filled with a given value.
 * @param size - The size of the vector.
 * @param fill - The value to fill the vector with.
 * @returns A uint8 vector.
 */
export function makeDynamicSizeBuffer(size: number, fill: number) {
  return new Proof(Buffer.alloc(size, fill));
}

/**
 * Creates arbitrary/mocked membership witness where the sibling paths is an array of fields in an ascending order starting from `start`.
 * @param size - The size of the membership witness.
 * @param start - The start of the membership witness.
 * @returns A membership witness.
 */
export function makeMembershipWitness<N extends number>(size: N, start: number): MembershipWitness<N> {
  return new MembershipWitness(size, BigInt(start), makeTuple(size, fr, start));
}

/**
 * Creates arbitrary/mocked verification key.
 * @returns A verification key.
 */
export function makeVerificationKey(): VerificationKey {
  return new VerificationKey(
    ComposerType.STANDARD,
    101, // arbitrary
    102, // arbitrary,
    {
      A: new G1AffineElement(fr(0x200), fr(0x300)),
    },
    /* recursive proof */ true,
    range(5, 400),
  );
}

/**
 * Makes arbitrary previous kernel data.
 * @param seed - The seed to use for generating the previous kernel data.
 * @param kernelPublicInputs - The kernel public inputs to use for generating the previous kernel data.
 * @returns A previous kernel data.
 */
export function makePreviousKernelData(seed = 1, kernelPublicInputs?: KernelCircuitPublicInputs): PreviousKernelData {
  return new PreviousKernelData(
    kernelPublicInputs ?? makeKernelPublicInputs(seed),
    new Proof(Buffer.alloc(16, seed + 0x80)),
    makeVerificationKey(),
    0x42,
    makeTuple(VK_TREE_HEIGHT, fr, 0x1000),
  );
}

/**
 * Makes arbitrary proof.
 * @param seed - The seed to use for generating/mocking the proof.
 * @returns A proof.
 */
export function makeProof(seed = 1) {
  return makeDynamicSizeBuffer(16, seed);
}

/**
 * Makes arbitrary private kernel inputs - initial call.
 * @param seed - The seed to use for generating the private kernel inputs.
 * @returns Private kernel inputs.
 */
export function makePrivateKernelInputsInit(seed = 1): PrivateKernelInputsInit {
  return new PrivateKernelInputsInit(makeSignedTxRequest(seed), makePrivateCallData(seed + 0x1000));
}

/**
 * Makes arbitrary private kernel inputs - inner call.
 * @param seed - The seed to use for generating the private kernel inputs.
 * @returns Private kernel inputs.
 */
export function makePrivateKernelInputsInner(seed = 1): PrivateKernelInputsInner {
  return new PrivateKernelInputsInner(makePreviousKernelData(seed), makePrivateCallData(seed + 0x1000));
}

/**
 * Makes arbitrary public call stack item.
 * @param seed - The seed to use for generating the public call stack item.
 * @returns A public call stack item.
 */
export function makePublicCallStackItem(seed = 1): PublicCallStackItem {
  const callStackItem = new PublicCallStackItem(
    makeAztecAddress(seed),
    // in the public kernel, function can't be a constructor or private
    new FunctionData(makeSelector(seed + 0x1), false, false),
    makePublicCircuitPublicInputs(seed + 0x10),
    false,
  );
  callStackItem.publicInputs.callContext.storageContractAddress = callStackItem.contractAddress;
  return callStackItem;
}

/**
 * Makes arbitrary public call data.
 * @param seed - The seed to use for generating the public call data.
 * @returns A public call data.
 */
export async function makePublicCallData(seed = 1): Promise<PublicCallData> {
  const publicCallData = new PublicCallData(
    makePublicCallStackItem(seed),
    makeTuple(PUBLIC_CALL_STACK_LENGTH, makePublicCallStackItem, seed + 0x300),
    makeProof(),
    fr(seed + 1),
    fr(seed + 2),
  );
  // publicCallStack should be a hash of the preimages:
  const wasm = await CircuitsWasm.get();
  publicCallData.callStackItem.publicInputs.publicCallStack = mapTuple(
    publicCallData.publicCallStackPreimages,
    preimage => computeCallStackItemHash(wasm!, preimage),
  );

  // one kernel circuit call can have several methods in call stack. But all of them should have the same msg.sender - set these correctly in the preimages!
  for (let i = 0; i < publicCallData.publicCallStackPreimages.length; i++) {
    const isDelegateCall = publicCallData.publicCallStackPreimages[i].publicInputs.callContext.isDelegateCall;
    publicCallData.publicCallStackPreimages[i].publicInputs.callContext.msgSender = isDelegateCall
      ? publicCallData.callStackItem.publicInputs.callContext.msgSender
      : publicCallData.callStackItem.contractAddress;
  }

  // set the storage address for each call on the stack (handle delegatecall case)
  for (let i = 0; i < publicCallData.publicCallStackPreimages.length; i++) {
    const isDelegateCall = publicCallData.publicCallStackPreimages[i].publicInputs.callContext.isDelegateCall;
    publicCallData.publicCallStackPreimages[i].publicInputs.callContext.storageContractAddress = isDelegateCall
      ? publicCallData.callStackItem.publicInputs.callContext.storageContractAddress
      : publicCallData.publicCallStackPreimages[i].contractAddress;
  }

  return publicCallData;
}

/**
 * Makes arbitrary witnessed public call data.
 * @param seed - The seed to use for generating the witnessed public call data.
 * @returns A witnessed public call data.
 */
export async function makeWitnessedPublicCallData(seed = 1): Promise<WitnessedPublicCallData> {
  return new WitnessedPublicCallData(
    await makePublicCallData(seed),
    range(KERNEL_PUBLIC_DATA_UPDATE_REQUESTS_LENGTH, seed + 0x100).map(x =>
      makeMembershipWitness(PUBLIC_DATA_TREE_HEIGHT, x),
    ),
    makeTuple(KERNEL_PUBLIC_DATA_READS_LENGTH, x => makeMembershipWitness(PUBLIC_DATA_TREE_HEIGHT, x), seed + 0x200),
    fr(seed + 0x300),
  );
}

/**
 * Makes arbitrary public kernel inputs.
 * @param seed - The seed to use for generating the public kernel inputs.
 * @returns Public kernel inputs.
 */
export async function makePublicKernelInputs(seed = 1): Promise<PublicKernelInputs> {
  return new PublicKernelInputs(makePreviousKernelData(seed), await makePublicCallData(seed + 0x1000));
}

/**
 * Makes arbitrary public kernel inputs with empty output.
 * @param seed - The seed to use for generating the public kernel inputs.
 * @returns Public kernel inputs.
 */
export async function makePublicKernelInputsWithEmptyOutput(seed = 1): Promise<PublicKernelInputs> {
  const kernelCircuitPublicInputs = makeEmptyKernelPublicInputs(seed);
  const publicKernelInputs = new PublicKernelInputs(
    makePreviousKernelData(seed, kernelCircuitPublicInputs),
    await makePublicCallData(seed + 0x1000),
  );
  //Set the call stack item for this circuit iteration at the top of the call stack
  const wasm = await CircuitsWasm.get();
  publicKernelInputs.previousKernel.publicInputs.end.publicCallStack[KERNEL_PUBLIC_CALL_STACK_LENGTH - 1] =
    computeCallStackItemHash(wasm, publicKernelInputs.publicCall.callStackItem);
  return publicKernelInputs;
}

/**
 * Makes arbitrary public kernel inputs with no previous kernel data.
 * @param seed - The seed to use for generating the public kernel inputs.
 * @returns Public kernel inputs.
 */
export async function makePublicKernelInputsNoKernelInput(seed = 1): Promise<PublicKernelInputsNoPreviousKernel> {
  return new PublicKernelInputsNoPreviousKernel(
    makeSignedTxRequest(seed),
    await makePublicCallData(seed + 0x100),
    makeCombinedHistoricTreeRoots(seed + 0x200),
  );
}

/**
 * Makes arbitrary signed tx request.
 * @param seed - The seed to use for generating the signed tx request.
 * @returns A signed tx request.
 */
export function makeSignedTxRequest(seed = 1): SignedTxRequest {
  return new SignedTxRequest(makeTxRequest(seed), makeEcdsaSignature(seed + 0x200));
}

/**
 * Makes arbitrary tx request.
 * @param seed - The seed to use for generating the tx request.
 * @returns A tx request.
 */
export function makeTxRequest(seed = 1): TxRequest {
  return TxRequest.from({
    from: makeAztecAddress(seed),
    to: makeAztecAddress(seed + 0x10),
    functionData: new FunctionData(makeSelector(seed + 0x100), true, true),
    argsHash: fr(seed + 0x200),
    nonce: fr(seed + 0x300),
    txContext: makeTxContext(seed + 0x400),
    chainId: fr(seed + 0x500),
  });
}

/**
 * Makes arbitrary private call data.
 * @param seed - The seed to use for generating the private call data.
 * @returns A private call data.
 */
export function makePrivateCallData(seed = 1): PrivateCallData {
  return PrivateCallData.from({
    callStackItem: makePrivateCallStackItem(seed),
    privateCallStackPreimages: makeTuple(PRIVATE_CALL_STACK_LENGTH, makePrivateCallStackItem, seed + 0x10),
    proof: new Proof(Buffer.alloc(16).fill(seed + 0x50)),
    vk: makeVerificationKey(),
    functionLeafMembershipWitness: makeMembershipWitness(FUNCTION_TREE_HEIGHT, seed + 0x30),
    contractLeafMembershipWitness: makeMembershipWitness(CONTRACT_TREE_HEIGHT, seed + 0x20),
    portalContractAddress: makeEthAddress(seed + 0x40),
    acirHash: fr(seed + 0x60),
  });
}

/**
 * Makes arbitrary private call stack item.
 * @param seed - The seed to use for generating the private call stack item.
 * @returns A private call stack item.
 */
export function makePrivateCallStackItem(seed = 1): PrivateCallStackItem {
  return new PrivateCallStackItem(
    makeAztecAddress(seed),
    new FunctionData(makeSelector(seed + 0x1), true, true),
    makePrivateCircuitPublicInputs(seed + 0x10),
  );
}

/**
 * Makes arbitrary private circuit public inputs.
 * @param seed - The seed to use for generating the private circuit public inputs.
 * @returns A private circuit public inputs.
 */
export function makePrivateCircuitPublicInputs(seed = 0): PrivateCircuitPublicInputs {
  return PrivateCircuitPublicInputs.from({
    callContext: new CallContext(
      makeAztecAddress(seed + 1),
      makeAztecAddress(seed + 2),
      new EthAddress(numToUInt32BE(seed + 3, /* eth address is 20 bytes */ 20)),
      true,
      true,
      true,
    ),
    argsHash: fr(seed + 0x100),
    returnValues: makeTuple(RETURN_VALUES_LENGTH, fr, seed + 0x300),
    newCommitments: makeTuple(NEW_COMMITMENTS_LENGTH, fr, seed + 0x400),
    newNullifiers: makeTuple(NEW_NULLIFIERS_LENGTH, fr, seed + 0x500),
    privateCallStack: makeTuple(PRIVATE_CALL_STACK_LENGTH, fr, seed + 0x600),
    publicCallStack: makeTuple(PUBLIC_CALL_STACK_LENGTH, fr, seed + 0x700),
    newL2ToL1Msgs: makeTuple(NEW_L2_TO_L1_MSGS_LENGTH, fr, seed + 0x800),
    encryptedLogsHash: makeTuple(2, fr, seed + 0x900),
    unencryptedLogsHash: makeTuple(2, fr, seed + 0xa00),
    encryptedLogPreimagesLength: fr(seed + 0xb00),
    unencryptedLogPreimagesLength: fr(seed + 0xc00),
    historicContractTreeRoot: fr(seed + 0xd00),
    historicPrivateDataTreeRoot: fr(seed + 0xe00),
    historicPrivateNullifierTreeRoot: fr(seed + 0xf00),
    historicL1ToL2MessagesTreeRoot: fr(seed + 0x1000),
    contractDeploymentData: makeContractDeploymentData(),
  });
}

/**
 * Makes arbitrary contract deployment data.
 * @param seed - The seed to use for generating the contract deployment data.
 * @returns A contract deployment data.
 */
export function makeContractDeploymentData(seed = 1) {
  return new ContractDeploymentData(fr(seed), fr(seed + 1), fr(seed + 2), new EthAddress(numToUInt32BE(seed + 3, 20)));
}

/**
 * Makes constant base rollup data.
 * @param seed - The seed to use for generating the constant base rollup data.
 * @returns A constant base rollup data.
 */
export function makeConstantBaseRollupData(seed = 1): ConstantBaseRollupData {
  return ConstantBaseRollupData.from({
    startTreeOfHistoricPrivateDataTreeRootsSnapshot: makeAppendOnlyTreeSnapshot(seed),
    startTreeOfHistoricContractTreeRootsSnapshot: makeAppendOnlyTreeSnapshot(seed + 0x100),
    startTreeOfHistoricL1ToL2MsgTreeRootsSnapshot: makeAppendOnlyTreeSnapshot(seed + 0x200),
    privateKernelVkTreeRoot: fr(seed + 0x301),
    publicKernelVkTreeRoot: fr(seed + 0x302),
    baseRollupVkHash: fr(seed + 0x303),
    mergeRollupVkHash: fr(seed + 0x304),
  });
}

/**
 * Makes arbitrary append only tree snapshot.
 * @param seed - The seed to use for generating the append only tree snapshot.
 * @returns An append only tree snapshot.
 */
export function makeAppendOnlyTreeSnapshot(seed = 1): AppendOnlyTreeSnapshot {
  return new AppendOnlyTreeSnapshot(fr(seed), seed);
}

/**
 * Makes arbitrary eth address.
 * @param seed - The seed to use for generating the eth address.
 * @returns An eth address.
 */
export function makeEthAddress(seed = 1): EthAddress {
  return new EthAddress(Buffer.alloc(20, seed));
}

/**
 * Creates a buffer of a given size filled with a given value.
 * @param size - The size of the buffer to create.
 * @param fill - The value to fill the buffer with.
 * @returns A buffer of a given size filled with a given value.
 */
export function makeBytes(size = 32, fill = 1): Buffer {
  return Buffer.alloc(size, fill);
}

/**
 * Makes arbitrary aztec address.
 * @param seed - The seed to use for generating the aztec address.
 * @returns An aztec address.
 */
export function makeAztecAddress(seed = 1): AztecAddress {
  return new AztecAddress(fr(seed).toBuffer());
}

/**
 * Makes arbitrary ecdsa signature.
 * @param seed - The seed to use for generating the ecdsa signature.
 * @returns An ecdsa signature.
 */
export function makeEcdsaSignature(seed = 1): EcdsaSignature {
  return new EcdsaSignature(Buffer.alloc(32, seed), Buffer.alloc(32, seed + 1), Buffer.alloc(1, seed + 2));
}

/**
 * Makes arbitrary base or merge rollup circuit public inputs.
 * @param seed - The seed to use for generating the base rollup circuit public inputs.
 * @returns A base or merge rollup circuit public inputs.
 */
export function makeBaseOrMergeRollupPublicInputs(seed = 0): BaseOrMergeRollupPublicInputs {
  return new BaseOrMergeRollupPublicInputs(
    RollupTypes.Base,
    new Fr(0n),
    makeAggregationObject(seed + 0x100),
    makeConstantBaseRollupData(seed + 0x200),
    makeAppendOnlyTreeSnapshot(seed + 0x300),
    makeAppendOnlyTreeSnapshot(seed + 0x400),
    makeAppendOnlyTreeSnapshot(seed + 0x500),
    makeAppendOnlyTreeSnapshot(seed + 0x600),
    makeAppendOnlyTreeSnapshot(seed + 0x700),
    makeAppendOnlyTreeSnapshot(seed + 0x800),
    fr(seed + 0x900),
    fr(seed + 0x1000),
    [fr(seed + 0x901), fr(seed + 0x902)],
  );
}

/**
 * Makes arbitrary previous rollup data.
 * @param seed - The seed to use for generating the previous rollup data.
 * @returns A previous rollup data.
 */
export function makePreviousRollupData(seed = 0): PreviousRollupData {
  return new PreviousRollupData(
    makeBaseOrMergeRollupPublicInputs(seed),
    makeDynamicSizeBuffer(16, seed + 0x50),
    makeVerificationKey(),
    seed + 0x110,
    makeMembershipWitness(ROLLUP_VK_TREE_HEIGHT, seed + 0x120),
  );
}

/**
 * Makes root rollup inputs.
 * @param seed - The seed to use for generating the root rollup inputs.
 * @returns A root rollup inputs.
 */
export function makeRootRollupInputs(seed = 0): RootRollupInputs {
  return new RootRollupInputs(
    [makePreviousRollupData(seed), makePreviousRollupData(seed + 0x1000)],
    makeTuple(PRIVATE_DATA_TREE_ROOTS_TREE_HEIGHT, fr, 0x2000),
    makeTuple(CONTRACT_TREE_ROOTS_TREE_HEIGHT, fr, 0x2100),
    makeTuple(NUMBER_OF_L1_L2_MESSAGES_PER_ROLLUP, fr, 0x2100),
    makeTuple(L1_TO_L2_MESSAGES_SIBLING_PATH_LENGTH, fr, 0x2100),
    makeTuple(L1_TO_L2_MESSAGES_ROOTS_TREE_HEIGHT, fr, 0x2100),
    makeAppendOnlyTreeSnapshot(seed + 0x2200),
    makeAppendOnlyTreeSnapshot(seed + 0x2300),
  );
}

/**
 * Makes root rollup public inputs.
 * @param seed - The seed to use for generating the root rollup public inputs.
 * @returns A root rollup public inputs.
 */
export function makeRootRollupPublicInputs(seed = 0): RootRollupPublicInputs {
  return RootRollupPublicInputs.from({
    endAggregationObject: makeAggregationObject(seed),
    startPrivateDataTreeSnapshot: makeAppendOnlyTreeSnapshot((seed += 0x100)),
    endPrivateDataTreeSnapshot: makeAppendOnlyTreeSnapshot((seed += 0x100)),
    startNullifierTreeSnapshot: makeAppendOnlyTreeSnapshot((seed += 0x100)),
    endNullifierTreeSnapshot: makeAppendOnlyTreeSnapshot((seed += 0x100)),
    startContractTreeSnapshot: makeAppendOnlyTreeSnapshot((seed += 0x100)),
    endContractTreeSnapshot: makeAppendOnlyTreeSnapshot((seed += 0x100)),
    startPublicDataTreeRoot: fr((seed += 0x100)),
    endPublicDataTreeRoot: fr((seed += 0x100)),
    startTreeOfHistoricPrivateDataTreeRootsSnapshot: makeAppendOnlyTreeSnapshot((seed += 0x100)),
    endTreeOfHistoricPrivateDataTreeRootsSnapshot: makeAppendOnlyTreeSnapshot((seed += 0x100)),
    startTreeOfHistoricContractTreeRootsSnapshot: makeAppendOnlyTreeSnapshot((seed += 0x100)),
    endTreeOfHistoricContractTreeRootsSnapshot: makeAppendOnlyTreeSnapshot((seed += 0x100)),
    startL1ToL2MessageTreeSnapshot: makeAppendOnlyTreeSnapshot((seed += 0x100)),
    endL1ToL2MessageTreeSnapshot: makeAppendOnlyTreeSnapshot((seed += 0x100)),
    startTreeOfHistoricL1ToL2MessageTreeRootsSnapshot: makeAppendOnlyTreeSnapshot((seed += 0x100)),
    endTreeOfHistoricL1ToL2MessageTreeRootsSnapshot: makeAppendOnlyTreeSnapshot((seed += 0x100)),
    calldataHash: [new Fr(1n), new Fr(2n)],
    l1ToL2MessagesHash: [new Fr(3n), new Fr(4n)],
  });
}

/**
 * Makes arbitrary merge rollup inputs.
 * @param seed - The seed to use for generating the merge rollup inputs.
 * @returns A merge rollup inputs.
 */
export function makeMergeRollupInputs(seed = 0): MergeRollupInputs {
  return new MergeRollupInputs([makePreviousRollupData(seed), makePreviousRollupData(seed + 0x1000)]);
}

/**
 * Makes arbitrary base rollup inputs.
 * @param seed - The seed to use for generating the base rollup inputs.
 * @returns A base rollup inputs.
 */
export function makeBaseRollupInputs(seed = 0): BaseRollupInputs {
  const kernelData: [PreviousKernelData, PreviousKernelData] = [
    makePreviousKernelData(seed + 0x100),
    makePreviousKernelData(seed + 0x200),
  ];

  const startPrivateDataTreeSnapshot = makeAppendOnlyTreeSnapshot(seed + 0x100);
  const startNullifierTreeSnapshot = makeAppendOnlyTreeSnapshot(seed + 0x200);
  const startContractTreeSnapshot = makeAppendOnlyTreeSnapshot(seed + 0x300);
  const startPublicDataTreeRoot = fr(seed + 0x400);

  const lowNullifierLeafPreimages = range(2 * KERNEL_NEW_NULLIFIERS_LENGTH, seed + 0x1000).map(
    x => new NullifierLeafPreimage(fr(x), fr(x + 0x100), x + 0x200),
  );

  const lowNullifierMembershipWitness = range(2 * KERNEL_NEW_NULLIFIERS_LENGTH, seed + 0x2000).map(x =>
    makeMembershipWitness(NULLIFIER_TREE_HEIGHT, x),
  );

  const newCommitmentsSubtreeSiblingPath = range(
    PRIVATE_DATA_TREE_HEIGHT - BaseRollupInputs.PRIVATE_DATA_SUBTREE_HEIGHT,
    seed + 0x3000,
  ).map(x => fr(x));

  const newNullifiersSubtreeSiblingPath = range(
    NULLIFIER_TREE_HEIGHT - BaseRollupInputs.NULLIFIER_SUBTREE_HEIGHT,
    seed + 0x4000,
  ).map(x => fr(x));

  const newContractsSubtreeSiblingPath = range(
    CONTRACT_TREE_HEIGHT - BaseRollupInputs.CONTRACT_SUBTREE_HEIGHT,
    seed + 0x5000,
  ).map(x => fr(x));

  const newPublicDataUpdateRequestsSiblingPaths = range(
    2 * KERNEL_PUBLIC_DATA_UPDATE_REQUESTS_LENGTH,
    seed + 0x6000,
  ).map(x => range(PUBLIC_DATA_TREE_HEIGHT, x).map(fr));

  const newPublicDataReadsSiblingPaths = range(2 * KERNEL_PUBLIC_DATA_READS_LENGTH, seed + 0x6000).map(x =>
    range(PUBLIC_DATA_TREE_HEIGHT, x).map(fr),
  );

  const historicPrivateDataTreeRootMembershipWitnesses: BaseRollupInputs['historicPrivateDataTreeRootMembershipWitnesses'] =
    [
      makeMembershipWitness(PRIVATE_DATA_TREE_ROOTS_TREE_HEIGHT, seed + 0x6000),
      makeMembershipWitness(PRIVATE_DATA_TREE_ROOTS_TREE_HEIGHT, seed + 0x7000),
    ];

  const historicContractsTreeRootMembershipWitnesses: BaseRollupInputs['historicContractsTreeRootMembershipWitnesses'] =
    [
      makeMembershipWitness(CONTRACT_TREE_ROOTS_TREE_HEIGHT, seed + 0x8000),
      makeMembershipWitness(CONTRACT_TREE_ROOTS_TREE_HEIGHT, seed + 0x9000),
    ];
  const historicL1ToL2MsgTreeRootMembershipWitnesses: BaseRollupInputs['historicL1ToL2MsgTreeRootMembershipWitnesses'] =
    [
      makeMembershipWitness(L1_TO_L2_MESSAGES_ROOTS_TREE_HEIGHT, seed + 0xa000),
      makeMembershipWitness(L1_TO_L2_MESSAGES_ROOTS_TREE_HEIGHT, seed + 0xb000),
    ];

  const constants = makeConstantBaseRollupData(0x100);

  return BaseRollupInputs.from({
    kernelData,
    lowNullifierMembershipWitness,
    startPrivateDataTreeSnapshot,
    startNullifierTreeSnapshot,
    startContractTreeSnapshot,
    startPublicDataTreeRoot,
    lowNullifierLeafPreimages,
    newCommitmentsSubtreeSiblingPath,
    newNullifiersSubtreeSiblingPath,
    newContractsSubtreeSiblingPath,
    newPublicDataUpdateRequestsSiblingPaths,
    newPublicDataReadsSiblingPaths,
    historicPrivateDataTreeRootMembershipWitnesses,
    historicContractsTreeRootMembershipWitnesses,
    historicL1ToL2MsgTreeRootMembershipWitnesses,
    constants,
  });
}

/**
 * TODO: Since the max value check is currently disabled this function is pointless. Should it be removed?
 * Test only. Easy to identify big endian field serialize.
 * @param n - The number.
 * @returns The field.
 */
export function fr(n: number): Fr {
  return new Fr(BigInt(n));
}<|MERGE_RESOLUTION|>--- conflicted
+++ resolved
@@ -197,31 +197,19 @@
 
   return new CombinedAccumulatedData(
     makeAggregationObject(seed),
-<<<<<<< HEAD
     tupleGenerator(KERNEL_NEW_COMMITMENTS_LENGTH, fr, seed + 0x100),
     tupleGenerator(KERNEL_NEW_NULLIFIERS_LENGTH, fr, seed + 0x200),
     tupleGenerator(KERNEL_PRIVATE_CALL_STACK_LENGTH, Fr.zero), // private call stack must be empty
     tupleGenerator(KERNEL_PUBLIC_CALL_STACK_LENGTH, fr, seed + 0x400),
     tupleGenerator(KERNEL_NEW_L2_TO_L1_MSGS_LENGTH, fr, seed + 0x500),
+    tupleGenerator(2, fr, seed + 0x600), // encrypted logs hash
+    tupleGenerator(2, fr, seed + 0x700), // unencrypted logs hash
+    fr(seed + 0x800), // encrypted_log_preimages_length
+    fr(seed + 0x900), // unencrypted_log_preimages_length
     tupleGenerator(KERNEL_NEW_CONTRACTS_LENGTH, makeNewContractData, seed + 0x600),
     tupleGenerator(KERNEL_OPTIONALLY_REVEALED_DATA_LENGTH, makeOptionallyRevealedData, seed + 0x700),
     tupleGenerator(KERNEL_PUBLIC_DATA_UPDATE_REQUESTS_LENGTH, makeEmptyPublicDataUpdateRequest, seed + 0x800),
     tupleGenerator(KERNEL_PUBLIC_DATA_READS_LENGTH, makeEmptyPublicDataRead, seed + 0x900),
-=======
-    makeTuple(KERNEL_NEW_COMMITMENTS_LENGTH, fr, seed + 0x100),
-    makeTuple(KERNEL_NEW_NULLIFIERS_LENGTH, fr, seed + 0x200),
-    makeTuple(KERNEL_PRIVATE_CALL_STACK_LENGTH, Fr.zero), // private call stack must be empty
-    makeTuple(KERNEL_PUBLIC_CALL_STACK_LENGTH, fr, seed + 0x400),
-    makeTuple(KERNEL_NEW_L2_TO_L1_MSGS_LENGTH, fr, seed + 0x500),
-    makeTuple(2, fr, seed + 0x600), // encrypted logs hash
-    makeTuple(2, fr, seed + 0x700), // unencrypted logs hash
-    fr(seed + 0x800), // encrypted_log_preimages_length
-    fr(seed + 0x900), // unencrypted_log_preimages_length
-    makeTuple(KERNEL_NEW_CONTRACTS_LENGTH, makeNewContractData, seed + 0xa00),
-    makeTuple(KERNEL_OPTIONALLY_REVEALED_DATA_LENGTH, makeOptionallyRevealedData, seed + 0xb00),
-    makeTuple(KERNEL_PUBLIC_DATA_UPDATE_REQUESTS_LENGTH, makeEmptyPublicDataUpdateRequest, seed + 0xc00),
-    makeTuple(KERNEL_PUBLIC_DATA_READS_LENGTH, makeEmptyPublicDataRead, seed + 0xd00),
->>>>>>> cc923b96
   );
 }
 
@@ -235,31 +223,19 @@
 
   return new CombinedAccumulatedData(
     makeAggregationObject(seed),
-<<<<<<< HEAD
     tupleGenerator(KERNEL_NEW_COMMITMENTS_LENGTH, fr, seed + 0x100),
     tupleGenerator(KERNEL_NEW_NULLIFIERS_LENGTH, fr, seed + 0x200),
     tupleGenerator(KERNEL_PRIVATE_CALL_STACK_LENGTH, fr, seed + 0x300),
     tupleGenerator(KERNEL_PUBLIC_CALL_STACK_LENGTH, fr, seed + 0x400),
     tupleGenerator(KERNEL_NEW_L2_TO_L1_MSGS_LENGTH, fr, seed + 0x500),
+    tupleGenerator(2, fr, seed + 0x600), // encrypted logs hash
+    tupleGenerator(2, fr, seed + 0x700), // unencrypted logs hash
+    fr(seed + 0x800), // encrypted_log_preimages_length
+    fr(seed + 0x900), // unencrypted_log_preimages_length
     tupleGenerator(KERNEL_NEW_CONTRACTS_LENGTH, makeNewContractData, seed + 0x600),
     tupleGenerator(KERNEL_OPTIONALLY_REVEALED_DATA_LENGTH, makeOptionallyRevealedData, seed + 0x700),
     tupleGenerator(KERNEL_PUBLIC_DATA_UPDATE_REQUESTS_LENGTH, makePublicDataUpdateRequest, seed + 0x800),
     tupleGenerator(KERNEL_PUBLIC_DATA_READS_LENGTH, makePublicDataRead, seed + 0x900),
-=======
-    makeTuple(KERNEL_NEW_COMMITMENTS_LENGTH, fr, seed + 0x100),
-    makeTuple(KERNEL_NEW_NULLIFIERS_LENGTH, fr, seed + 0x200),
-    makeTuple(KERNEL_PRIVATE_CALL_STACK_LENGTH, fr, seed + 0x300),
-    makeTuple(KERNEL_PUBLIC_CALL_STACK_LENGTH, fr, seed + 0x400),
-    makeTuple(KERNEL_NEW_L2_TO_L1_MSGS_LENGTH, fr, seed + 0x500),
-    makeTuple(2, fr, seed + 0x600), // encrypted logs hash
-    makeTuple(2, fr, seed + 0x700), // unencrypted logs hash
-    fr(seed + 0x800), // encrypted_log_preimages_length
-    fr(seed + 0x900), // unencrypted_log_preimages_length
-    makeTuple(KERNEL_NEW_CONTRACTS_LENGTH, makeNewContractData, seed + 0xa00),
-    makeTuple(KERNEL_OPTIONALLY_REVEALED_DATA_LENGTH, makeOptionallyRevealedData, seed + 0xb00),
-    makeTuple(KERNEL_PUBLIC_DATA_UPDATE_REQUESTS_LENGTH, makeEmptyPublicDataUpdateRequest, seed + 0xc00),
-    makeTuple(KERNEL_PUBLIC_DATA_READS_LENGTH, makeEmptyPublicDataRead, seed + 0xd00),
->>>>>>> cc923b96
   );
 }
 
