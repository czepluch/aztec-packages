import { DebugLogger, LogFn } from '@aztec/foundation/log';
import { fileURLToPath } from '@aztec/foundation/url';
import { addNoirCompilerCommanderActions } from '@aztec/noir-compiler/cli';

import { Command, Option } from 'commander';
import { resolve as dnsResolve } from 'dns';
import { readFileSync } from 'fs';
import { dirname, resolve } from 'path';

import {
  parseAztecAddress,
  parseEthereumAddress,
  parseField,
  parseOptionalAztecAddress,
  parseOptionalInteger,
  parseOptionalLogId,
  parseOptionalSelector,
  parseOptionalTxHash,
  parsePartialAddress,
  parsePrivateKey,
  parsePublicKey,
  parseSaltFromHexString,
  parseTxHash,
} from './parse_args.js';

/**
 * If we can successfully resolve 'host.docker.internal', then we are running in a container, and we should treat
 * localhost as being host.docker.internal.
 */
function getLocalhost() {
  return new Promise(resolve =>
    dnsResolve('host.docker.internal', err => (err ? resolve('localhost') : resolve('host.docker.internal'))),
  );
}

const LOCALHOST = await getLocalhost();
const { ETHEREUM_HOST = `http://${LOCALHOST}:8545`, PRIVATE_KEY, API_KEY } = process.env;

/**
 * Returns commander program that defines the CLI.
 * @param log - Console logger.
 * @param debugLogger - Debug logger.
 * @returns The CLI.
 */
export function getProgram(log: LogFn, debugLogger: DebugLogger): Command {
  const program = new Command();

  const packageJsonPath = resolve(dirname(fileURLToPath(import.meta.url)), '../package.json');
  const cliVersion: string = JSON.parse(readFileSync(packageJsonPath).toString()).version;
  const logJson = (obj: object) => log(JSON.stringify(obj, null, 2));

  program.name('aztec-cli').description('CLI for interacting with Aztec.').version(cliVersion);

  const pxeOption = new Option('-u, --rpc-url <string>', 'URL of the PXE')
    .env('PXE_URL')
    .default(`http://${LOCALHOST}:8080`)
    .makeOptionMandatory(true);

  const createPrivateKeyOption = (description: string, mandatory: boolean) =>
    new Option('-k, --private-key <string>', description)
      .env('PRIVATE_KEY')
      .argParser(parsePrivateKey)
      .makeOptionMandatory(mandatory);

  program
    .command('deploy-l1-contracts')
    .description('Deploys all necessary Ethereum contracts for Aztec.')
    .requiredOption(
      '-u, --rpc-url <string>',
      'Url of the ethereum host. Chain identifiers localhost and testnet can be used',
      ETHEREUM_HOST,
    )
    .option('-a, --api-key <string>', 'Api key for the ethereum host', API_KEY)
    .requiredOption('-p, --private-key <string>', 'The private key to use for deployment', PRIVATE_KEY)
    .option(
      '-m, --mnemonic <string>',
      'The mnemonic to use in deployment',
      'test test test test test test test test test test test junk',
    )
    .action(async options => {
      const { deployL1Contracts } = await import('./cmds/deploy_l1_contracts.js');
      await deployL1Contracts(
        options.rpcUrl,
        options.apiKey ?? '',
        options.privateKey,
        options.mnemonic,
        log,
        debugLogger,
      );
    });

  program
    .command('generate-private-key')
    .summary('Generates an encryption private key.')
    .description(
      'Generates a private key which fits into the scalar field used by Grumpkin curve, can be used as an encryption private key.',
    )
    .option(
      '-m, --mnemonic',
      'An optional mnemonic string used for the private key generation. If not provided, random private key will be generated.',
    )
    .action(async options => {
      const { generatePrivateKey } = await import('./cmds/generate_private_key.js');
      generatePrivateKey(options.mnemonic, log);
    });

  program
    .command('generate-p2p-private-key')
    .summary('Generates a LibP2P peer private key.')
    .description('Generates a private key that can be used for running a node on a LibP2P network.')
    .action(async () => {
      const { generateP2PPrivateKey } = await import('./cmds/generate_p2p_private_key.js');
      await generateP2PPrivateKey(log);
    });

  program
    .command('create-account')
    .description(
      'Creates an aztec account that can be used for sending transactions. Registers the account on the PXE and deploys an account contract. Uses a Schnorr single-key account which uses the same key for encryption and authentication (not secure for production usage).',
    )
    .summary('Creates an aztec account that can be used for sending transactions.')
    .addOption(
      createPrivateKeyOption('Private key for note encryption and transaction signing. Uses random by default.', false),
    )
    .addOption(pxeOption)
    // `options.wait` is default true. Passing `--no-wait` will set it to false.
    // https://github.com/tj/commander.js#other-option-types-negatable-boolean-and-booleanvalue
    .option('--no-wait', 'Skip waiting for the contract to be deployed. Print the hash of deployment transaction')
    .action(async ({ rpcUrl, privateKey, wait }) => {
      const { createAccount } = await import('./cmds/create_account.js');
      await createAccount(rpcUrl, privateKey, wait, debugLogger, log);
    });

  program
    .command('register-account')
    .description(
      'Registers an aztec account that can be used for sending transactions. Registers the account on the PXE. Uses a Schnorr single-key account which uses the same key for encryption and authentication (not secure for production usage).',
    )
    .summary('Registers an aztec account that can be used for sending transactions.')
    .addOption(createPrivateKeyOption('Private key for note encryption and transaction signing.', true))
    .requiredOption(
      '-pa, --partial-address <partialAddress>',
      'The partially computed address of the account contract.',
      parsePartialAddress,
    )
    .addOption(pxeOption)
    .action(async ({ rpcUrl, privateKey, partialAddress }) => {
      const { registerAccount } = await import('./cmds/register_account.js');
      await registerAccount(rpcUrl, privateKey, partialAddress, debugLogger, log);
    });

  program
    .command('deploy')
    .description('Deploys a compiled Aztec.nr contract to Aztec.')
    .argument(
      '<artifact>',
      "A compiled Aztec.nr contract's artifact in JSON format or name of a contract artifact exported by @aztec/noir-contracts",
    )
    .option('-a, --args <constructorArgs...>', 'Contract constructor arguments', [])
    .addOption(pxeOption)
    .option(
      '-k, --public-key <string>',
      'Optional encryption public key for this address. Set this value only if this contract is expected to receive private notes, which will be encrypted using this public key.',
      parsePublicKey,
    )
    .option(
      '-p, --portal-address <hex string>',
      'Optional L1 portal address to link the contract to.',
      parseEthereumAddress,
    )
    .option(
      '-s, --salt <hex string>',
      'Optional deployment salt as a hex string for generating the deployment address.',
      parseSaltFromHexString,
    )
    .option('--json', 'Emit output as json')
    // `options.wait` is default true. Passing `--no-wait` will set it to false.
    // https://github.com/tj/commander.js#other-option-types-negatable-boolean-and-booleanvalue
    .option('--no-wait', 'Skip waiting for the contract to be deployed. Print the hash of deployment transaction')
    .action(async (artifactPath, { json, rpcUrl, publicKey, args: rawArgs, portalAddress, salt, wait }) => {
      const { deploy } = await import('./cmds/deploy.js');
      await deploy(
        artifactPath,
        json,
        rpcUrl,
        publicKey,
        rawArgs,
        portalAddress,
        salt,
        wait,
        debugLogger,
        log,
        logJson,
      );
    });

  program
    .command('check-deploy')
    .description('Checks if a contract is deployed to the specified Aztec address.')
    .requiredOption(
      '-ca, --contract-address <address>',
      'An Aztec address to check if contract has been deployed to.',
      parseAztecAddress,
    )
    .addOption(pxeOption)
    .action(async options => {
      const { checkDeploy } = await import('./cmds/check_deploy.js');
      await checkDeploy(options.rpcUrl, options.contractAddress, debugLogger, log);
    });

  program
    .command('add-contract')
    .description(
      'Adds an existing contract to the PXE. This is useful if you have deployed a contract outside of the PXE and want to use it with the PXE.',
    )
    .requiredOption(
      '-c, --contract-artifact <fileLocation>',
      "A compiled Aztec.nr contract's ABI in JSON format or name of a contract ABI exported by @aztec/noir-contracts",
    )
    .requiredOption('-ca, --contract-address <address>', 'Aztec address of the contract.', parseAztecAddress)
    .requiredOption('-pa, --partial-address <address>', 'Partial address of the contract', parsePartialAddress)
    .option('-p, --public-key <public key>', 'Optional public key for this contract', parsePublicKey)
    .option('--portal-address <address>', 'Optional address to a portal contract on L1', parseEthereumAddress)
    .addOption(pxeOption)
    .action(async options => {
      const { addContract } = await import('./cmds/add_contract.js');
      await addContract(
        options.rpcUrl,
        options.contractArtifact,
        options.contractAddress,
        options.partialAddress,
        options.publicKey,
        options.portalContract,
        debugLogger,
        log,
      );
    });

  program
    .command('get-tx-receipt')
    .description('Gets the receipt for the specified transaction hash.')
    .argument('<txHash>', 'A transaction hash to get the receipt for.', parseTxHash)
    .addOption(pxeOption)
    .action(async (txHash, options) => {
      const { getTxReceipt } = await import('./cmds/get_tx_receipt.js');
      await getTxReceipt(options.rpcUrl, txHash, debugLogger, log);
    });

  program
    .command('get-contract-data')
    .description('Gets information about the Aztec contract deployed at the specified address.')
    .argument('<contractAddress>', 'Aztec address of the contract.', parseAztecAddress)
    .addOption(pxeOption)
    .option('-b, --include-bytecode <boolean>', "Include the contract's public function bytecode, if any.", false)
    .action(async (contractAddress, options) => {
      const { getContractData } = await import('./cmds/get_contract_data.js');
      await getContractData(options.rpcUrl, contractAddress, options.includeBytecode, debugLogger, log);
    });

  program
    .command('get-logs')
    .description('Gets all the unencrypted logs from an intersection of all the filter params.')
    .option('-tx, --tx-hash <txHash>', 'A transaction hash to get the receipt for.', parseOptionalTxHash)
    .option(
      '-fb, --from-block <blockNum>',
      'Initial block number for getting logs (defaults to 1).',
      parseOptionalInteger,
    )
    .option('-tb, --to-block <blockNum>', 'Up to which block to fetch logs (defaults to latest).', parseOptionalInteger)
    .option('-al --after-log <logId>', 'ID of a log after which to fetch the logs.', parseOptionalLogId)
    .option('-ca, --contract-address <address>', 'Contract address to filter logs by.', parseOptionalAztecAddress)
    .option('-s, --selector <hex string>', 'Event selector to filter logs by.', parseOptionalSelector)
    .addOption(pxeOption)
    .option('--follow', 'If set, will keep polling for new logs until interrupted.')
    .action(async ({ txHash, fromBlock, toBlock, afterLog, contractAddress, selector, rpcUrl, follow }) => {
      const { getLogs } = await import('./cmds/get_logs.js');
      await getLogs(txHash, fromBlock, toBlock, afterLog, contractAddress, selector, rpcUrl, follow, debugLogger, log);
    });

  program
    .command('register-recipient')
    .description('Register a recipient in the PXE.')
    .requiredOption('-a, --address <aztecAddress>', "The account's Aztec address.", parseAztecAddress)
    .requiredOption('-p, --public-key <publicKey>', 'The account public key.', parsePublicKey)
    .requiredOption(
      '-pa, --partial-address <partialAddress>',
      'The partially computed address of the account contract.',
      parsePartialAddress,
    )
    .addOption(pxeOption)
    .action(async ({ address, publicKey, partialAddress, rpcUrl }) => {
      const { registerRecipient } = await import('./cmds/register_recipient.js');
      await registerRecipient(address, publicKey, partialAddress, rpcUrl, debugLogger, log);
    });

  program
    .command('get-accounts')
    .description('Gets all the Aztec accounts stored in the PXE.')
    .addOption(pxeOption)
    .action(async (options: any) => {
      const { getAccounts } = await import('./cmds/get_accounts.js');
      await getAccounts(options.rpcUrl, debugLogger, log);
    });

  program
    .command('get-account')
    .description('Gets an account given its Aztec address.')
    .argument('<address>', 'The Aztec address to get account for', parseAztecAddress)
    .addOption(pxeOption)
    .action(async (address, options) => {
      const { getAccount } = await import('./cmds/get_account.js');
      await getAccount(address, options.rpcUrl, debugLogger, log);
    });

  program
    .command('get-recipients')
    .description('Gets all the recipients stored in the PXE.')
    .addOption(pxeOption)
    .action(async (options: any) => {
      const { getRecipients } = await import('./cmds/get_recipients.js');
      await getRecipients(options.rpcUrl, debugLogger, log);
    });

  program
    .command('get-recipient')
    .description('Gets a recipient given its Aztec address.')
    .argument('<address>', 'The Aztec address to get recipient for', parseAztecAddress)
    .addOption(pxeOption)
    .action(async (address, options) => {
      const { getRecipient } = await import('./cmds/get_recipient.js');
      await getRecipient(address, options.rpcUrl, debugLogger, log);
    });

  program
    .command('send')
    .description('Calls a function on an Aztec contract.')
    .argument('<functionName>', 'Name of function to execute')
    .option('-a, --args [functionArgs...]', 'Function arguments', [])
    .requiredOption(
      '-c, --contract-artifact <fileLocation>',
      "A compiled Aztec.nr contract's ABI in JSON format or name of a contract ABI exported by @aztec/noir-contracts",
    )
    .requiredOption('-ca, --contract-address <address>', 'Aztec address of the contract.', parseAztecAddress)
    .addOption(createPrivateKeyOption("The sender's private key.", true))
    .addOption(pxeOption)
    .option('--no-wait', 'Print transaction hash without waiting for it to be mined')
    .action(async (functionName, options) => {
      const { send } = await import('./cmds/send.js');
      await send(
        functionName,
        options.args,
        options.contractArtifact,
        options.contractAddress,
        options.privateKey,
        options.rpcUrl,
        !options.noWait,
        debugLogger,
        log,
      );
    });

  program
    .command('call')
    .description(
      'Simulates the execution of a view (read-only) function on a deployed contract, without modifying state.',
    )
    .argument('<functionName>', 'Name of function to call')
    .option('-a, --args [functionArgs...]', 'Function arguments', [])
    .requiredOption(
      '-c, --contract-artifact <fileLocation>',
      "A compiled Aztec.nr contract's ABI in JSON format or name of a contract ABI exported by @aztec/noir-contracts",
    )
    .requiredOption('-ca, --contract-address <address>', 'Aztec address of the contract.', parseAztecAddress)
    .option('-f, --from <string>', 'Aztec address of the caller. If empty, will use the first account from RPC.')
    .addOption(pxeOption)
    .action(async (functionName, options) => {
      const { call } = await import('./cmds/call.js');
      await call(
        functionName,
        options.args,
        options.contractArtifact,
        options.contractAddress,
        options.from,
        options.rpcUrl,
        debugLogger,
        log,
      );
    });

  program
    .command('add-note')
    .description('Adds a note to the database in the PXE.')
    .argument('<address>', 'The Aztec address of the note owner.', parseAztecAddress)
    .argument('<contractAddress>', 'Aztec address of the contract.', parseAztecAddress)
    .argument('<storageSlot>', 'The storage slot of the note.', parseField)
    .argument('<txHash>', 'The tx hash of the tx containing the note.', parseTxHash)
    .requiredOption('-n, --note [note...]', 'The members of a Note serialized as hex strings.', [])
    .addOption(pxeOption)
    .action(async (address, contractAddress, storageSlot, txHash, options) => {
      const { addNote } = await import('./cmds/add_note.js');
      await addNote(address, contractAddress, storageSlot, txHash, options.note, options.rpcUrl, debugLogger);
    });

  // Helper for users to decode hex strings into structs if needed.
  program
    .command('parse-parameter-struct')
    .description("Helper for parsing an encoded string into a contract's parameter struct.")
    .argument('<encodedString>', 'The encoded hex string')
    .requiredOption(
      '-c, --contract-artifact <fileLocation>',
      "A compiled Aztec.nr contract's ABI in JSON format or name of a contract ABI exported by @aztec/noir-contracts",
    )
    .requiredOption('-p, --parameter <parameterName>', 'The name of the struct parameter to decode into')
    .action(async (encodedString, options) => {
      const { parseParameterStruct } = await import('./cmds/parse_parameter_struct.js');
      await parseParameterStruct(encodedString, options.contractArtifact, options.parameter, log);
    });

  program
    .command('block-number')
    .description('Gets the current Aztec L2 block number.')
    .addOption(pxeOption)
    .action(async (options: any) => {
      const { blockNumber } = await import('./cmds/block_number.js');
      await blockNumber(options.rpcUrl, debugLogger, log);
    });

  program
    .command('example-contracts')
    .description('Lists the example contracts available to deploy from @aztec/noir-contracts')
    .action(async () => {
      const { exampleContracts } = await import('./cmds/example_contracts.js');
      await exampleContracts(log);
    });

  program
    .command('unbox')
    .description(
      'Unboxes an example contract from @aztec/boxes.  Also Copies `noir-libs` dependencies and setup simple frontend for the contract using its ABI.',
    )
    .argument('<contractName>', 'Name of the contract to unbox, e.g. "PrivateToken"')
    .argument(
      '[localDirectory]',
      'Local directory to unbox source folder to (relative or absolute), optional - defaults to `<contractName>/`',
    )
    .action(async (contractName, localDirectory) => {
      const { unbox } = await import('./cmds/unbox.js');
      await unbox(contractName, localDirectory, cliVersion, log);
    });

  program
    .command('get-node-info')
    .description('Gets the information of an aztec node at a URL.')
    .addOption(pxeOption)
    .action(async options => {
      const { getNodeInfo } = await import('./cmds/get_node_info.js');
      await getNodeInfo(options.rpcUrl, debugLogger, log);
    });

  program
    .command('inspect-contract')
    .description('Shows list of external callable functions for a contract')
    .argument(
      '<contractArtifactFile>',
      `A compiled Noir contract's artifact in JSON format or name of a contract artifact exported by @aztec/noir-contracts`,
    )
    .action(async (contractArtifactFile: string) => {
      const { inspectContract } = await import('./cmds/inspect_contract.js');
      await inspectContract(contractArtifactFile, debugLogger, log);
    });

  program
    .command('compute-selector')
    .description('Given a function signature, it computes a selector')
    .argument('<functionSignature>', 'Function signature to compute selector for e.g. foo(Field)')
    .action(async (functionSignature: string) => {
      const { computeSelector } = await import('./cmds/compute_selector.js');
      computeSelector(functionSignature, log);
    });

  program
    .command('update')
    .description('Updates Nodejs and Noir dependencies')
    .argument('[projectPath]', 'Path to the project directory', process.cwd())
    .option('--contract [paths...]', 'Paths to contracts to update dependencies', [])
    .option('--aztec-version <semver>', 'The version to update Aztec packages to. Defaults to latest', 'latest')
    .addOption(pxeOption)
    .action(async (projectPath: string, options) => {
<<<<<<< HEAD
      const { contract } = options;
      await update(projectPath, contract, options.rpcUrl, options.aztecVersion, log);
=======
      const { update } = await import('./update/update.js');
      await update(projectPath, options.contract, options.rpcUrl, options.sandboxVersion, log, debugLogger);
>>>>>>> 1696a8fd
    });

  addNoirCompilerCommanderActions(program, log);

  return program;
}<|MERGE_RESOLUTION|>--- conflicted
+++ resolved
@@ -486,13 +486,9 @@
     .option('--aztec-version <semver>', 'The version to update Aztec packages to. Defaults to latest', 'latest')
     .addOption(pxeOption)
     .action(async (projectPath: string, options) => {
-<<<<<<< HEAD
       const { contract } = options;
+      const { update } = await import('./update/update.js');
       await update(projectPath, contract, options.rpcUrl, options.aztecVersion, log);
-=======
-      const { update } = await import('./update/update.js');
-      await update(projectPath, options.contract, options.rpcUrl, options.sandboxVersion, log, debugLogger);
->>>>>>> 1696a8fd
     });
 
   addNoirCompilerCommanderActions(program, log);
