/* eslint-disable jsdoc/require-jsdoc */
import { LogFn } from '@aztec/foundation/log';

import { relative, resolve } from 'path';
import { parse } from 'semver';

import { GITHUB_TAG_PREFIX } from '../github.js';
import { DependencyChanges } from './common.js';
import { updateAztecNr } from './noir.js';
import { getNewestVersion, updateAztecDeps, updateLockfile } from './npm.js';

<<<<<<< HEAD
const PXE_PACKAGE = '@aztec/pxe';

// Since we don't have an npm package for sandbox or cli anymore,
// 1. Remind people to update docker image
// 2. Update local npm dependencies
// 3. Error if @aztec/aztec-sandbox or @aztec/cli is in package.json
// 4. Update nargo.toml to new aztec-nr version.
=======
const AZTECJS_PACKAGE = '@aztec/aztec.js';
const UPDATE_DOCS_URL = 'https://docs.aztec.network/dev_docs/updating';
>>>>>>> 53eb54fb

export async function update(
  projectPath: string,
  contracts: string[],
  pxeUrl: string,
  aztecVersion: string,
  log: LogFn,
): Promise<void> {
<<<<<<< HEAD
  const targetSandboxVersion =
    sandboxVersion === 'latest' ? await getLatestVersion(PXE_PACKAGE, 'latest') : parse(sandboxVersion);
=======
  const targetAztecVersion =
    aztecVersion === 'latest' ? await getNewestVersion(AZTECJS_PACKAGE, 'latest') : parse(aztecVersion);
>>>>>>> 53eb54fb

  if (!targetAztecVersion) {
    throw new Error(`Invalid aztec version ${aztecVersion}`);
  }

<<<<<<< HEAD
  // TODO: Change.
  let currentSandboxVersion = await getNpmSandboxVersion(projectPath, log);

  if (!currentSandboxVersion) {
    currentSandboxVersion = await getRemoteSandboxVersion(pxeUrl, log, debugLog);

    if (currentSandboxVersion && lt(currentSandboxVersion, targetSandboxVersion)) {
      log(`
Sandbox is older than version ${targetSandboxVersion}. If running via docker-compose, follow update instructions:
https://docs.aztec.network/dev_docs/cli/updating

Once the sandbox is updated, run the \`aztec-cli update\` command again`);
      return;
=======
  const projectDependencyChanges: DependencyChanges[] = [];
  try {
    const npmChanges = await updateAztecDeps(resolve(process.cwd(), projectPath), targetAztecVersion, log);
    if (npmChanges.dependencies.length > 0) {
      updateLockfile(projectPath, log);
>>>>>>> 53eb54fb
    }

    projectDependencyChanges.push(npmChanges);
  } catch (err) {
    if (err instanceof Error && 'code' in err && err.code === 'ENOENT') {
      log(`No package.json found in ${projectPath}. Skipping npm update...`);
    } else {
      throw err;
    }
  }

  for (const contract of contracts) {
    try {
      projectDependencyChanges.push(
        await updateAztecNr(
          resolve(process.cwd(), projectPath, contract),
          `${GITHUB_TAG_PREFIX}-v${targetAztecVersion.version}`,
          log,
        ),
      );
    } catch (err) {
      if (err instanceof Error && 'code' in err && err.code === 'ENOENT') {
        log(`No Nargo.toml found in ${relative(process.cwd(), contract)}. Skipping...`);
      } else {
        throw err;
      }
    }
  }

  log(`To update Docker containers follow instructions at ${UPDATE_DOCS_URL}`);

  projectDependencyChanges.forEach(changes => {
    printChanges(changes, log);
  });
}

function printChanges(changes: DependencyChanges, log: LogFn): void {
  log(`\nIn ${relative(process.cwd(), changes.file)}:`);
  if (changes.dependencies.length === 0) {
    log('  No changes');
  } else {
    changes.dependencies.forEach(({ name, from, to }) => {
      log(`  Updated ${name} from ${from} to ${to}`);
    });
  }
<<<<<<< HEAD
}

async function getNpmSandboxVersion(projectPath: string, log: LogFn): Promise<SemVer | null> {
  try {
    const pkg = await readPackageJson(projectPath);
    // use coerce instead of parse because it eliminates semver operators like ~ and ^
    if (pkg.dependencies?.[PXE_PACKAGE]) {
      return coerce(pkg.dependencies[PXE_PACKAGE]);
    } else if (pkg.devDependencies?.[PXE_PACKAGE]) {
      return coerce(pkg.devDependencies[PXE_PACKAGE]);
    } else {
      return null;
    }
  } catch (err) {
    if (err instanceof Error && 'code' in err && err.code === 'ENOENT') {
      log(`No package.json found in ${projectPath}`);
      process.exit(1);
    }

    throw err;
  }
}

async function getRemoteSandboxVersion(pxeUrl: string, log: LogFn, debugLog: DebugLogger): Promise<SemVer | null> {
  try {
    const client = await createCompatibleClient(pxeUrl, debugLog);
    const nodeInfo = await client.getNodeInfo();

    return parse(nodeInfo.sandboxVersion);
  } catch (err) {
    if (err instanceof Error && err.message === 'fetch failed') {
      log(`Could not connect to Sandbox running on ${pxeUrl}`);
      process.exit(1);
    }

    throw err;
  }
=======
>>>>>>> 53eb54fb
}<|MERGE_RESOLUTION|>--- conflicted
+++ resolved
@@ -9,18 +9,8 @@
 import { updateAztecNr } from './noir.js';
 import { getNewestVersion, updateAztecDeps, updateLockfile } from './npm.js';
 
-<<<<<<< HEAD
-const PXE_PACKAGE = '@aztec/pxe';
-
-// Since we don't have an npm package for sandbox or cli anymore,
-// 1. Remind people to update docker image
-// 2. Update local npm dependencies
-// 3. Error if @aztec/aztec-sandbox or @aztec/cli is in package.json
-// 4. Update nargo.toml to new aztec-nr version.
-=======
 const AZTECJS_PACKAGE = '@aztec/aztec.js';
 const UPDATE_DOCS_URL = 'https://docs.aztec.network/dev_docs/updating';
->>>>>>> 53eb54fb
 
 export async function update(
   projectPath: string,
@@ -29,39 +19,19 @@
   aztecVersion: string,
   log: LogFn,
 ): Promise<void> {
-<<<<<<< HEAD
-  const targetSandboxVersion =
-    sandboxVersion === 'latest' ? await getLatestVersion(PXE_PACKAGE, 'latest') : parse(sandboxVersion);
-=======
   const targetAztecVersion =
     aztecVersion === 'latest' ? await getNewestVersion(AZTECJS_PACKAGE, 'latest') : parse(aztecVersion);
->>>>>>> 53eb54fb
 
   if (!targetAztecVersion) {
     throw new Error(`Invalid aztec version ${aztecVersion}`);
   }
 
-<<<<<<< HEAD
-  // TODO: Change.
-  let currentSandboxVersion = await getNpmSandboxVersion(projectPath, log);
 
-  if (!currentSandboxVersion) {
-    currentSandboxVersion = await getRemoteSandboxVersion(pxeUrl, log, debugLog);
-
-    if (currentSandboxVersion && lt(currentSandboxVersion, targetSandboxVersion)) {
-      log(`
-Sandbox is older than version ${targetSandboxVersion}. If running via docker-compose, follow update instructions:
-https://docs.aztec.network/dev_docs/cli/updating
-
-Once the sandbox is updated, run the \`aztec-cli update\` command again`);
-      return;
-=======
   const projectDependencyChanges: DependencyChanges[] = [];
   try {
     const npmChanges = await updateAztecDeps(resolve(process.cwd(), projectPath), targetAztecVersion, log);
     if (npmChanges.dependencies.length > 0) {
       updateLockfile(projectPath, log);
->>>>>>> 53eb54fb
     }
 
     projectDependencyChanges.push(npmChanges);
@@ -107,44 +77,4 @@
       log(`  Updated ${name} from ${from} to ${to}`);
     });
   }
-<<<<<<< HEAD
 }
-
-async function getNpmSandboxVersion(projectPath: string, log: LogFn): Promise<SemVer | null> {
-  try {
-    const pkg = await readPackageJson(projectPath);
-    // use coerce instead of parse because it eliminates semver operators like ~ and ^
-    if (pkg.dependencies?.[PXE_PACKAGE]) {
-      return coerce(pkg.dependencies[PXE_PACKAGE]);
-    } else if (pkg.devDependencies?.[PXE_PACKAGE]) {
-      return coerce(pkg.devDependencies[PXE_PACKAGE]);
-    } else {
-      return null;
-    }
-  } catch (err) {
-    if (err instanceof Error && 'code' in err && err.code === 'ENOENT') {
-      log(`No package.json found in ${projectPath}`);
-      process.exit(1);
-    }
-
-    throw err;
-  }
-}
-
-async function getRemoteSandboxVersion(pxeUrl: string, log: LogFn, debugLog: DebugLogger): Promise<SemVer | null> {
-  try {
-    const client = await createCompatibleClient(pxeUrl, debugLog);
-    const nodeInfo = await client.getNodeInfo();
-
-    return parse(nodeInfo.sandboxVersion);
-  } catch (err) {
-    if (err instanceof Error && err.message === 'fetch failed') {
-      log(`Could not connect to Sandbox running on ${pxeUrl}`);
-      process.exit(1);
-    }
-
-    throw err;
-  }
-=======
->>>>>>> 53eb54fb
-}