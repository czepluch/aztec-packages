--- conflicted
+++ resolved
@@ -33,14 +33,10 @@
     compatibleNargoVersion: 'vx.x.x-aztec.x',
     protocolVersion: 1,
     chainId: 2,
-<<<<<<< HEAD
     l1ContractAddresses: {
       rollupAddress: EthAddress.random(),
+      registryAddress: EthAddress.random(),
     },
-=======
-    rollupAddress: EthAddress.random(),
-    registryAddress: EthAddress.random(),
->>>>>>> 922fc991
   };
 
   const defaultAbi: ContractAbi = {
