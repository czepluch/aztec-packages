--- conflicted
+++ resolved
@@ -1,14 +1,10 @@
 import { AztecAddress, EthAddress, Fr } from '@aztec/circuits.js';
 
 /** Any type that can be converted into a field for a contract call. */
-<<<<<<< HEAD
-export type FieldLike = Fr | Buffer | bigint | number | boolean | { /** Converts to field */ toField: () => Fr };
-=======
 export type FieldLike = Fr | Buffer | bigint | number | { /** Converts to field */ toField: () => Fr };
 
 /** Any type that can be converted into an EthereumAddress Aztec.nr struct. */
 export type EthAddressLike = { /** Wrapped address */ address: FieldLike } | EthAddress;
 
 /** Any type that can be converted into an EthereumAddress Aztec.nr struct. */
-export type AztecAddressLike = { /** Wrapped address */ address: FieldLike } | AztecAddress;
->>>>>>> 89d700d3
+export type AztecAddressLike = { /** Wrapped address */ address: FieldLike } | AztecAddress;