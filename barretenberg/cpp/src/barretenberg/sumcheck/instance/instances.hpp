--- conflicted
+++ resolved
@@ -57,29 +57,16 @@
      */
     std::vector<Univariate<FF, NUM>> row_to_univariates(size_t row_idx) const
     {
-<<<<<<< HEAD
-        auto insts_prover_polynomials_views = get_polynomials_pointer_views();
-=======
-        auto instance_polynomial_views = get_polynomial_views();
->>>>>>> ed1501ab
+        auto insts_prover_polynomials_views = get_polynomials_views();
         std::vector<Univariate<FF, NUM>> results;
         // Set the size corresponding to the number of rows in the execution trace
         results.resize(insts_prover_polynomials_views[0].size());
         size_t instance_idx = 0;
-<<<<<<< HEAD
         // Iterate over the prover polynomials' views corresponding to each instance
-        for (auto& view : insts_prover_polynomials_views) {
+        for (auto& get_all : insts_prover_polynomials_views) {
             // Iterate over all columns in the trace execution of an instance and extract their value at row_idx.
-            for (auto [result, poly_ptr] : zip_view(results, view)) {
-                result.evaluations[instance_idx] = (*poly_ptr)[row_idx];
-=======
-        // Iterate instances
-        for (auto& get_all : instance_polynomial_views) {
-            // Iterate columns
             for (auto [result, poly_ptr] : zip_view(results, get_all)) {
-                // Assign row for each instance
                 result.evaluations[instance_idx] = (poly_ptr)[row_idx];
->>>>>>> ed1501ab
             }
             instance_idx++;
         }
@@ -87,14 +74,10 @@
     }
 
   private:
-<<<<<<< HEAD
     // Returns a vector containing pointer views to the prover polynomials corresponding to each instance.
-    auto get_polynomials_pointer_views() const
-=======
-    auto get_polynomial_views() const
->>>>>>> ed1501ab
+    auto get_polynomials_views() const
     {
-        // As a practical measure, get the first instance's pointer view to deduce the vector type
+        // As a practical measure, get the first instance's view to deduce the vector type
         std::vector get_alls{ _data[0]->prover_polynomials.get_all() };
         // complete the views, starting from the second item
         for (size_t i = 1; i < NUM; i++) {
