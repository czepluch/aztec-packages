#pragma once
<<<<<<< HEAD
#include "barretenberg/commitment_schemes/commitment_key.hpp"
=======
#include "barretenberg/common/debug_log.hpp"
>>>>>>> b2cb0d87
#include "barretenberg/common/ref_vector.hpp"
#include "barretenberg/common/zip_view.hpp"
#include "barretenberg/polynomials/polynomial.hpp"
#include "barretenberg/transcript/transcript.hpp"

namespace proof_system::honk::pcs::zeromorph {

/**
 * @brief Compute powers of a given challenge
 *
 * @tparam FF
 * @param challenge
 * @param num_powers
 * @return std::vector<FF>
 */
template <class FF> inline std::vector<FF> powers_of_challenge(const FF challenge, const size_t num_powers)
{
    std::vector<FF> challenge_powers = { FF(1), challenge };
    challenge_powers.reserve(num_powers);
    for (size_t j = 2; j < num_powers; j++) {
        challenge_powers.emplace_back(challenge_powers[j - 1] * challenge);
    }
    return challenge_powers;
};

/**
 * @brief Prover for ZeroMorph multilinear PCS
 *
 * @tparam Curve
 */
template <typename Curve> class ZeroMorphProver_ {
    using FF = typename Curve::ScalarField;
    using Commitment = typename Curve::AffineElement;
    using Polynomial = barretenberg::Polynomial<FF>;

    // TODO(#742): Set this N_max to be the number of G1 elements in the mocked zeromorph SRS once it's in place. (Then,
    // eventually, set it based on the real SRS). For now we set it to be large but more or less arbitrary.
    static const size_t N_max = 1 << 22;

  public:
    /**
     * @brief Compute multivariate quotients q_k(X_0, ..., X_{k-1}) for f(X_0, ..., X_{n-1})
     * @details Starting from the coefficients of f, compute q_k inductively from k = n - 1, to k = 0.
     *          f needs to be updated at each step.
     *
     *          First, compute q_{n-1} of size N/2 by
     *          q_{n-1}[l] = f[N/2 + l ] - f[l].
     *
     *          Update f by f[l] <- f[l] + u_{n-1} * q_{n-1}[l]; f now has size N/2.
     *          Compute q_{n-2} of size N/(2^2) by
     *          q_{n-2}[l] = f[N/2^2 + l] - f[l].
     *
     *          Update f by f[l] <- f[l] + u_{n-2} * q_{n-2}[l]; f now has size N/(2^2).
     *          Compute q_{n-3} of size N/(2^3) by
     *          q_{n-3}[l] = f[N/2^3 + l] - f[l]. Repeat similarly until you reach q_0.
     *
     * @param polynomial Multilinear polynomial f(X_0, ..., X_{d-1})
     * @param u_challenge Multivariate challenge u = (u_0, ..., u_{d-1})
     * @return std::vector<Polynomial> The quotients q_k
     */
    static std::vector<Polynomial> compute_multilinear_quotients(Polynomial polynomial, std::span<const FF> u_challenge)
    {
        DEBUG_LOG(polynomial, u_challenge);
        size_t log_N = numeric::get_msb(polynomial.size());
        // The size of the multilinear challenge must equal the log of the polynomial size
        ASSERT(log_N == u_challenge.size());

        // Define the vector of quotients q_k, k = 0, ..., log_N-1
        std::vector<Polynomial> quotients;
        for (size_t k = 0; k < log_N; ++k) {
            size_t size = 1 << k;
            quotients.emplace_back(Polynomial(size)); // degree 2^k - 1
        }

        // Compute the coefficients of q_{n-1}
        size_t size_q = 1 << (log_N - 1);
        Polynomial q{ size_q };
        for (size_t l = 0; l < size_q; ++l) {
            q[l] = polynomial[size_q + l] - polynomial[l];
        }

<<<<<<< HEAD
        quotients[log_N - 1] = q.share();
=======
        quotients[log_N - 1] = q;
        DEBUG_LOG(quotients[log_N - 1], log_N - 1);
>>>>>>> b2cb0d87

        std::vector<FF> f_k;
        f_k.resize(size_q);

        std::vector<FF> g(polynomial.data().get(), polynomial.data().get() + size_q);

        // Compute q_k in reverse order from k= n-2, i.e. q_{n-2}, ..., q_0
        for (size_t k = 1; k < log_N; ++k) {
            // Compute f_k
            for (size_t l = 0; l < size_q; ++l) {
                f_k[l] = g[l] + u_challenge[log_N - k] * q[l];
            }

            size_q = size_q / 2;
            q = Polynomial{ size_q };

            for (size_t l = 0; l < size_q; ++l) {
                q[l] = f_k[size_q + l] - f_k[l];
            }

            quotients[log_N - k - 1] = q.share();
            g = f_k;
        }

        return quotients;
    }

    /**
     * @brief Construct batched, lifted-degree univariate quotient \hat{q} = \sum_k y^k * X^{N - d_k - 1} * q_k
     * @details The purpose of the batched lifted-degree quotient is to reduce the individual degree checks
     * deg(q_k) <= 2^k - 1 to a single degree check on \hat{q}. This is done by first shifting each of the q_k to the
     * right (i.e. multiplying by an appropriate power of X) so that each is degree N-1, then batching them all together
     * using powers of the provided challenge. Note: In practice, we do not actually compute the shifted q_k, we simply
     * accumulate them into \hat{q} at the appropriate offset.
     *
     * @param quotients Polynomials q_k, interpreted as univariates; deg(q_k) = 2^k - 1
     * @param N circuit size
     * @return Polynomial
     */
    static Polynomial compute_batched_lifted_degree_quotient(std::vector<Polynomial>& quotients,
                                                             FF y_challenge,
                                                             size_t N)
    {
        DEBUG_LOG(quotients, y_challenge, N);
        // Batched lifted degree quotient polynomial
        auto result = Polynomial(N);

        // Compute \hat{q} = \sum_k y^k * X^{N - d_k - 1} * q_k
        size_t k = 0;
        auto scalar = FF(1); // y^k
        for (auto& quotient : quotients) {
            // Rather than explicitly computing the shifts of q_k by N - d_k - 1 (i.e. multiplying q_k by X^{N - d_k -
            // 1}) then accumulating them, we simply accumulate y^k*q_k into \hat{q} at the index offset N - d_k - 1
            auto deg_k = static_cast<size_t>((1 << k) - 1);
            size_t offset = N - deg_k - 1;
            for (size_t idx = 0; idx < deg_k + 1; ++idx) {
                result[offset + idx] += scalar * quotient[idx];
            }
            scalar *= y_challenge; // update batching scalar y^k
            k++;
        }

        return result;
    }

    /**
     * @brief Compute partially evaluated degree check polynomial \zeta_x = q - \sum_k y^k * x^{N - d_k - 1} * q_k
     * @details Compute \zeta_x, where
     *
     *                          \zeta_x = q - \sum_k y^k * x^{N - d_k - 1} * q_k
     *
     * @param batched_quotient
     * @param quotients
     * @param y_challenge
     * @param x_challenge
     * @return Polynomial Degree check polynomial \zeta_x such that \zeta_x(x) = 0
     */
    static Polynomial compute_partially_evaluated_degree_check_polynomial(Polynomial& batched_quotient,
                                                                          std::vector<Polynomial>& quotients,
                                                                          FF y_challenge,
                                                                          FF x_challenge)
    {
        DEBUG_LOG(batched_quotient, quotients, y_challenge, x_challenge);
        size_t N = batched_quotient.size();
        size_t log_N = quotients.size();

        // Initialize partially evaluated degree check polynomial \zeta_x to \hat{q}
        auto result = batched_quotient;

        auto y_power = FF(1); // y^k
        for (size_t k = 0; k < log_N; ++k) {
            // Accumulate y^k * x^{N - d_k - 1} * q_k into \hat{q}
            auto deg_k = static_cast<size_t>((1 << k) - 1);
            auto x_power = x_challenge.pow(N - deg_k - 1); // x^{N - d_k - 1}

            result.add_scaled(quotients[k], -y_power * x_power);

            y_power *= y_challenge; // update batching scalar y^k
        }

        return result;
    }

    /**
     * @brief Compute partially evaluated zeromorph identity polynomial Z_x
     * @details Compute Z_x, where
     *
     *  Z_x = x * f_batched + g_batched - v * x * \Phi_n(x)
     *           - x * \sum_k (x^{2^k}\Phi_{n-k-1}(x^{2^{k-1}}) - u_k\Phi_{n-k}(x^{2^k})) * q_k
     *           + concatentation_term
     *
     * where f_batched = \sum_{i=0}^{m-1}\rho^i*f_i, g_batched = \sum_{i=0}^{l-1}\rho^{m+i}*g_i
     *
     * and concatenation_term = \sum_{i=0}^{num_chunks_per_group}(x^{i * min_N + 1}concatenation_groups_batched_{i})
     *
     * @note The concatenation term arises from an implementation detail in the Goblin Translator and is not part of the
     * conventional ZM protocol
     * @param input_polynomial
     * @param quotients
     * @param v_evaluation
     * @param x_challenge
     * @return Polynomial
     */
    static Polynomial compute_partially_evaluated_zeromorph_identity_polynomial(
        Polynomial& f_batched,
        Polynomial& g_batched,
        std::vector<Polynomial>& quotients,
        FF v_evaluation,
        std::span<const FF> u_challenge,
        FF x_challenge,
        std::vector<Polynomial> concatenation_groups_batched = {})
    {
        DEBUG_LOG(
            f_batched, g_batched, quotients, v_evaluation, u_challenge, x_challenge, concatenation_groups_batched);
        size_t N = f_batched.size();
        size_t log_N = quotients.size();

        // Initialize Z_x with x * \sum_{i=0}^{m-1} f_i + \sum_{i=0}^{l-1} g_i
        auto result = g_batched;
        result.add_scaled(f_batched, x_challenge);

        // Compute Z_x -= v * x * \Phi_n(x)
        auto phi_numerator = x_challenge.pow(N) - 1; // x^N - 1
        auto phi_n_x = phi_numerator / (x_challenge - 1);
        result[0] -= v_evaluation * x_challenge * phi_n_x;

        // Add contribution from q_k polynomials
        auto x_power = x_challenge; // x^{2^k}
        for (size_t k = 0; k < log_N; ++k) {
            x_power = x_challenge.pow(1 << k); // x^{2^k}

            // \Phi_{n-k-1}(x^{2^{k + 1}})
            auto phi_term_1 = phi_numerator / (x_challenge.pow(1 << (k + 1)) - 1);

            // \Phi_{n-k}(x^{2^k})
            auto phi_term_2 = phi_numerator / (x_challenge.pow(1 << k) - 1);

            // x^{2^k} * \Phi_{n-k-1}(x^{2^{k+1}}) - u_k *  \Phi_{n-k}(x^{2^k})
            auto scalar = x_power * phi_term_1 - u_challenge[k] * phi_term_2;

            scalar *= x_challenge;
            scalar *= FF(-1);

            result.add_scaled(quotients[k], scalar);
        }

        // If necessary, add to Z_x the contribution related to concatenated polynomials:
        // \sum_{i=0}^{num_chunks_per_group}(x^{i * min_n + 1}concatenation_groups_batched_{i}).
        // We are effectively reconstructing concatenated polynomials from their chunks now that we know x
        // Note: this is an implementation detail related to Goblin Translator and is not part of the standard protocol.
        if (!concatenation_groups_batched.empty()) {
            size_t MINICIRCUIT_N = N / concatenation_groups_batched.size();
            auto x_to_minicircuit_N =
                x_challenge.pow(MINICIRCUIT_N); // power of x used to shift polynomials to the right
            auto running_shift = x_challenge;
            for (size_t i = 0; i < concatenation_groups_batched.size(); i++) {
                result.add_scaled(concatenation_groups_batched[i], running_shift);
                running_shift *= x_to_minicircuit_N;
            }
        }

        return result;
    }

    /**
     * @brief Compute combined evaluation and degree-check quotient polynomial pi
     * @details Compute univariate quotient pi, where
     *
     *  pi = (q_\zeta + z*q_Z) X^{N_{max}-(N-1)}, with q_\zeta = \zeta_x/(X-x), q_Z = Z_x/(X-x)
     *
     * @param Z_x
     * @param zeta_x
     * @param x_challenge
     * @param z_challenge
     * @param N_max
     * @return Polynomial
     */
    static Polynomial compute_batched_evaluation_and_degree_check_quotient(Polynomial& zeta_x,
                                                                           Polynomial& Z_x,
                                                                           FF x_challenge,
                                                                           FF z_challenge)
    {
        DEBUG_LOG(zeta_x, Z_x, x_challenge, z_challenge);
        // We cannot commit to polynomials with size > N_max
        size_t N = zeta_x.size();
        ASSERT(N <= N_max);

        // Compute q_{\zeta} and q_Z in place
        zeta_x.factor_roots(x_challenge);
        Z_x.factor_roots(x_challenge);

        // Compute batched quotient q_{\zeta} + z*q_Z
        auto batched_quotient = zeta_x;
        batched_quotient.add_scaled(Z_x, z_challenge);

        // TODO(#742): To complete the degree check, we need to commit to (q_{\zeta} + z*q_Z)*X^{N_max - N - 1}.
        // Verification then requires a pairing check similar to the standard KZG check but with [1]_2 replaced by
        // [X^{N_max - N -1}]_2. Two issues: A) we do not have an SRS with these G2 elements (so need to generate a fake
        // setup until we can do the real thing), and B) its not clear to me how to update our pairing algorithms to do
        // this type of pairing. For now, simply construct q_{\zeta} + z*q_Z without the shift and do a standard KZG
        // pairing check. When we're ready, all we have to do to make this fully legit is commit to the shift here and
        // update the pairing check accordingly. Note: When this is implemented properly, it doesnt make sense to store
        // the (massive) shifted polynomial of size N_max. Ideally would only store the unshifted version and just
        // compute the shifted commitment directly via a new method.
        auto batched_shifted_quotient = batched_quotient;

        return batched_shifted_quotient;
    }

    /**
     * @brief Prove a set of multilinear evaluation claims for unshifted polynomials f_i and to-be-shifted polynomials
     * g_i
     *
     * @param f_polynomials Unshifted polynomials
     * @param g_polynomials To-be-shifted polynomials (of which the shifts h_i were evaluated by sumcheck)
     * @param evaluations Set of evaluations v_i = f_i(u), w_i = h_i(u) = g_i_shifted(u)
     * @param multilinear_challenge Multilinear challenge point u
     * @param commitment_key
     * @param transcript
     */
    static void prove(const std::vector<Polynomial>& f_polynomials,
                      const std::vector<Polynomial>& g_polynomials,
                      const std::vector<FF>& f_evaluations,
                      const std::vector<FF>& g_shift_evaluations,
                      const std::vector<FF>& multilinear_challenge,
                      const std::shared_ptr<CommitmentKey<Curve>>& commitment_key,
                      const std::shared_ptr<BaseTranscript>& transcript,
                      const std::vector<Polynomial>& concatenated_polynomials = {},
                      const std::vector<FF>& concatenated_evaluations = {},
                      const std::vector<RefVector<Polynomial>>& concatenation_groups = {})
    {
        DEBUG_LOG(f_polynomials,
                  g_polynomials,
                  g_shift_evaluations,
                  multilinear_challenge,
                  commitment_key,
                  transcript,
                  concatenated_polynomials,
                  concatenated_evaluations,
                  concatenation_groups);
        // Generate batching challenge \rho and powers 1,...,\rho^{m-1}
        const FF rho = transcript->get_challenge("rho");

        // Extract multilinear challenge u and claimed multilinear evaluations from Sumcheck output
        std::span<const FF> u_challenge = multilinear_challenge;
        size_t log_N = u_challenge.size();
        size_t N = 1 << log_N;

        // Compute batching of unshifted polynomials f_i and to-be-shifted polynomials g_i:
        // f_batched = sum_{i=0}^{m-1}\rho^i*f_i and g_batched = sum_{i=0}^{l-1}\rho^{m+i}*g_i,
        // and also batched evaluation
        // v = sum_{i=0}^{m-1}\rho^i*f_i(u) + sum_{i=0}^{l-1}\rho^{m+i}*h_i(u).
        // Note: g_batched is formed from the to-be-shifted polynomials, but the batched evaluation incorporates the
        // evaluations produced by sumcheck of h_i = g_i_shifted.
        FF batched_evaluation{ 0 };
        Polynomial f_batched(N); // batched unshifted polynomials
        FF batching_scalar{ 1 };
        for (auto [f_poly, f_eval] : zip_view(f_polynomials, f_evaluations)) {
            f_batched.add_scaled(f_poly, batching_scalar);
            batched_evaluation += batching_scalar * f_eval;
            batching_scalar *= rho;
        }

        Polynomial g_batched{ N }; // batched to-be-shifted polynomials
        for (auto [g_poly, g_shift_eval] : zip_view(g_polynomials, g_shift_evaluations)) {
            g_batched.add_scaled(g_poly, batching_scalar);
            batched_evaluation += batching_scalar * g_shift_eval;
            batching_scalar *= rho;
        };

        size_t num_groups = concatenation_groups.size();
        size_t num_chunks_per_group = concatenation_groups.empty() ? 0 : concatenation_groups[0].size();
        // Concatenated polynomials
        Polynomial concatenated_batched(N);

        // construct concatention_groups_batched
        std::vector<Polynomial> concatenation_groups_batched;
        for (size_t i = 0; i < num_chunks_per_group; ++i) {
            concatenation_groups_batched.push_back(Polynomial(N));
        }
        // for each group
        for (size_t i = 0; i < num_groups; ++i) {
            concatenated_batched.add_scaled(concatenated_polynomials[i], batching_scalar);
            // for each element in a group
            for (size_t j = 0; j < num_chunks_per_group; ++j) {
                concatenation_groups_batched[j].add_scaled(concatenation_groups[i][j], batching_scalar);
            }
            batched_evaluation += batching_scalar * concatenated_evaluations[i];
            batching_scalar *= rho;
        }

        // Compute the full batched polynomial f = f_batched + g_batched.shifted() = f_batched + h_batched. This is the
        // polynomial for which we compute the quotients q_k and prove f(u) = v_batched.
        Polynomial f_polynomial = f_batched;
        f_polynomial += g_batched.shifted();
        f_polynomial += concatenated_batched;

        // Compute the multilinear quotients q_k = q_k(X_0, ..., X_{k-1})
        auto quotients = compute_multilinear_quotients(f_polynomial, u_challenge);

        // Compute and send commitments C_{q_k} = [q_k], k = 0,...,d-1
        std::vector<Commitment> q_k_commitments;
        q_k_commitments.reserve(log_N);
        for (size_t idx = 0; idx < log_N; ++idx) {
            q_k_commitments[idx] = commitment_key->commit(quotients[idx]);
            DEBUG_LOG(idx, quotients[idx], q_k_commitments[idx]);
            std::string label = "ZM:C_q_" + std::to_string(idx);
            transcript->send_to_verifier(label, q_k_commitments[idx]);
        }

        // Get challenge y
        FF y_challenge = transcript->get_challenge("ZM:y");

        // Compute the batched, lifted-degree quotient \hat{q}
        auto batched_quotient = compute_batched_lifted_degree_quotient(quotients, y_challenge, N);

        // Compute and send the commitment C_q = [\hat{q}]
        auto q_commitment = commitment_key->commit(batched_quotient);
        transcript->send_to_verifier("ZM:C_q", q_commitment);

        // Get challenges x and z
        auto [x_challenge, z_challenge] = challenges_to_field_elements<FF>(transcript->get_challenges("ZM:x", "ZM:z"));

        // Compute degree check polynomial \zeta partially evaluated at x
        auto zeta_x =
            compute_partially_evaluated_degree_check_polynomial(batched_quotient, quotients, y_challenge, x_challenge);

        // Compute ZeroMorph identity polynomial Z partially evaluated at x
        auto Z_x = compute_partially_evaluated_zeromorph_identity_polynomial(f_batched,
                                                                             g_batched,
                                                                             quotients,
                                                                             batched_evaluation,
                                                                             u_challenge,
                                                                             x_challenge,
                                                                             concatenation_groups_batched);

        // Compute batched degree-check and ZM-identity quotient polynomial pi
        auto pi_polynomial =
            compute_batched_evaluation_and_degree_check_quotient(zeta_x, Z_x, x_challenge, z_challenge);

        // Compute and send proof commitment pi
        auto pi_commitment = commitment_key->commit(pi_polynomial);
        transcript->send_to_verifier("ZM:PI", pi_commitment);
    }
};

/**
 * @brief Verifier for ZeroMorph multilinear PCS
 *
 * @tparam Curve
 */
template <typename Curve> class ZeroMorphVerifier_ {
    using FF = typename Curve::ScalarField;
    using Commitment = typename Curve::AffineElement;

  public:
    /**
     * @brief Compute commitment to partially evaluated batched lifted degree quotient identity
     * @details Compute commitment C_{\zeta_x} = [\zeta_x]_1 using homomorphicity:
     *
     *  C_{\zeta_x} = [q]_1 - \sum_k y^k * x^{N - d_k - 1} * [q_k]_1
     *
     * @param C_q Commitment to batched lifted degree quotient
     * @param C_q_k Commitments to quotients q_k
     * @param y_challenge
     * @param x_challenge
     * @return Commitment
     */
    static Commitment compute_C_zeta_x(Commitment C_q, std::vector<Commitment>& C_q_k, FF y_challenge, FF x_challenge)
    {
        size_t log_N = C_q_k.size();
        size_t N = 1 << log_N;

        // Instantiate containers for input to batch mul
        std::vector<FF> scalars;
        std::vector<Commitment> commitments;

        // Contribution from C_q
        if constexpr (Curve::is_stdlib_type) {
            auto builder = x_challenge.get_context();
            scalars.emplace_back(FF(builder, 1));
        } else {
            scalars.emplace_back(FF(1));
        }
        commitments.emplace_back(C_q);

        // Contribution from C_q_k, k = 0,...,log_N
        for (size_t k = 0; k < log_N; ++k) {
            auto deg_k = static_cast<size_t>((1 << k) - 1);
            // Compute scalar y^k * x^{N - deg_k - 1}
            auto scalar = y_challenge.pow(k);
            scalar *= x_challenge.pow(N - deg_k - 1);
            scalar *= FF(-1);

            scalars.emplace_back(scalar);
            commitments.emplace_back(C_q_k[k]);
        }

        // Compute batch mul to get the result
        if constexpr (Curve::is_stdlib_type) {
            return Commitment::batch_mul(commitments, scalars);
        } else {
            return batch_mul_native(commitments, scalars);
        }
    }

    /**
     * @brief Compute commitment to partially evaluated ZeroMorph identity Z
     * @details Compute commitment C_{Z_x} = [Z_x]_1 using homomorphicity:
     *
     *  C_{Z_x} = x * \sum_{i=0}^{m-1}\rho^i*[f_i] + \sum_{i=0}^{l-1}\rho^{m+i}*[g_i] - v * x * \Phi_n(x) * [1]_1
     *              - x * \sum_k (x^{2^k}\Phi_{n-k-1}(x^{2^{k-1}}) - u_k\Phi_{n-k}(x^{2^k})) * [q_k]
     *              + concatentation_term
     * where
     *
     *  concatenation_term = \sum{i=0}^{o-1}\sum_{j=0}^{num_chunks_per_group}(rho^{m+l+i} * x^{j * min_N + 1}
     *                       * concatenation_groups_commitments_{i}_{j})
     *
     * @note The concatenation term arises from an implementation detail in the Goblin Translator and is not part of the
     * conventional ZM protocol
     * @param f_commitments Commitments to unshifted polynomials [f_i]
     * @param g_commitments Commitments to to-be-shifted polynomials [g_i]
     * @param C_q_k Commitments to q_k
     * @param rho
     * @param batched_evaluation \sum_{i=0}^{m-1} \rho^i*f_i(u) + \sum_{i=0}^{l-1} \rho^{m+i}*h_i(u)
     * @param x_challenge
     * @param u_challenge multilinear challenge
     * @param concatenation_groups_commitments
     * @return Commitment
     */
    static Commitment compute_C_Z_x(const std::vector<Commitment>& f_commitments,
                                    const std::vector<Commitment>& g_commitments,
                                    std::vector<Commitment>& C_q_k,
                                    FF rho,
                                    FF batched_evaluation,
                                    FF x_challenge,
                                    std::vector<FF> u_challenge,
                                    const std::vector<RefVector<Commitment>>& concatenation_groups_commitments = {})
    {
        size_t log_N = C_q_k.size();
        size_t N = 1 << log_N;

        std::vector<FF> scalars;
        std::vector<Commitment> commitments;

        // Phi_n(x) = (x^N - 1) / (x - 1)
        auto phi_numerator = x_challenge.pow(N) - 1; // x^N - 1
        auto phi_n_x = phi_numerator / (x_challenge - 1);

        // Add contribution: -v * x * \Phi_n(x) * [1]_1
        if constexpr (Curve::is_stdlib_type) {
            auto builder = x_challenge.get_context();
            scalars.emplace_back(FF(builder, -1) * batched_evaluation * x_challenge * phi_n_x);
            commitments.emplace_back(Commitment::one(builder));
        } else {
            scalars.emplace_back(FF(-1) * batched_evaluation * x_challenge * phi_n_x);
            commitments.emplace_back(Commitment::one());
        }

        // Add contribution: x * \sum_{i=0}^{m-1} \rho^i*[f_i]
        auto rho_pow = FF(1);
        for (auto& commitment : f_commitments) {
            scalars.emplace_back(x_challenge * rho_pow);
            commitments.emplace_back(commitment);
            rho_pow *= rho;
        }

        // Add contribution: \sum_{i=0}^{l-1} \rho^{m+i}*[g_i]
        for (auto& commitment : g_commitments) {
            scalars.emplace_back(rho_pow);
            commitments.emplace_back(commitment);
            rho_pow *= rho;
        }

        // If applicable, add contribution from concatenated polynomial commitments
        // Note: this is an implementation detail related to Goblin Translator and is not part of the standard protocol.
        if (!concatenation_groups_commitments.empty()) {
            size_t CONCATENATION_INDEX = concatenation_groups_commitments[0].size();
            size_t MINICIRCUIT_N = N / CONCATENATION_INDEX;
            std::vector<FF> x_shifts;
            auto current_x_shift = x_challenge;
            auto x_to_minicircuit_n = x_challenge.pow(MINICIRCUIT_N);
            for (size_t i = 0; i < CONCATENATION_INDEX; ++i) {
                x_shifts.emplace_back(current_x_shift);
                current_x_shift *= x_to_minicircuit_n;
            }
            for (auto& concatenation_group_commitment : concatenation_groups_commitments) {
                for (size_t i = 0; i < CONCATENATION_INDEX; ++i) {
                    scalars.emplace_back(rho_pow * x_shifts[i]);
                    commitments.emplace_back(concatenation_group_commitment[i]);
                }
                rho_pow *= rho;
            }
        }

        // Add contributions: scalar * [q_k],  k = 0,...,log_N, where
        // scalar = -x * (x^{2^k} * \Phi_{n-k-1}(x^{2^{k+1}}) - u_k * \Phi_{n-k}(x^{2^k}))
        auto x_pow_2k = x_challenge;                 // x^{2^k}
        auto x_pow_2kp1 = x_challenge * x_challenge; // x^{2^{k + 1}}
        for (size_t k = 0; k < log_N; ++k) {

            auto phi_term_1 = phi_numerator / (x_pow_2kp1 - 1); // \Phi_{n-k-1}(x^{2^{k + 1}})
            auto phi_term_2 = phi_numerator / (x_pow_2k - 1);   // \Phi_{n-k}(x^{2^k})

            auto scalar = x_pow_2k * phi_term_1;
            scalar -= u_challenge[k] * phi_term_2;
            scalar *= x_challenge;
            scalar *= FF(-1);

            scalars.emplace_back(scalar);
            commitments.emplace_back(C_q_k[k]);

            // Update powers of challenge x
            x_pow_2k = x_pow_2kp1;
            x_pow_2kp1 *= x_pow_2kp1;
        }

        if constexpr (Curve::is_stdlib_type) {
            return Commitment::batch_mul(commitments, scalars);
        } else {
            return batch_mul_native(commitments, scalars);
        }
    }

    /**
     * @brief Utility for native batch multiplication of group elements
     * @note This is used only for native verification and is not optimized for efficiency
     */
    static Commitment batch_mul_native(const std::vector<Commitment>& points, const std::vector<FF>& scalars)
    {
        auto result = points[0] * scalars[0];
        for (size_t idx = 1; idx < scalars.size(); ++idx) {
            result = result + points[idx] * scalars[idx];
        }
        return result;
    }

    /**
     * @brief Verify a set of multilinear evaluation claims for unshifted polynomials f_i and to-be-shifted polynomials
     * g_i
     *
     * @param commitments Commitments to polynomials f_i and g_i (unshifted and to-be-shifted)
     * @param claimed_evaluations Claimed evaluations v_i = f_i(u) and w_i = h_i(u) = g_i_shifted(u)
     * @param multivariate_challenge Challenge point u
     * @param transcript
     * @return std::array<Commitment, 2> Inputs to the final pairing check
     */
    static std::array<Commitment, 2> verify(
        auto&& unshifted_commitments,
        auto&& to_be_shifted_commitments,
        auto&& unshifted_evaluations,
        auto&& shifted_evaluations,
        auto& multivariate_challenge,
        auto& transcript,
        const std::vector<RefVector<Commitment>>& concatenation_group_commitments = {},
        const std::vector<FF>& concatenated_evaluations = {})
    {
        size_t log_N = multivariate_challenge.size();
        FF rho = transcript->get_challenge("rho");

        // Construct batched evaluation v = sum_{i=0}^{m-1}\rho^i*f_i(u) + sum_{i=0}^{l-1}\rho^{m+i}*h_i(u)
        FF batched_evaluation = FF(0);
        FF batching_scalar = FF(1);
        for (auto& value : unshifted_evaluations) {
            batched_evaluation += value * batching_scalar;
            batching_scalar *= rho;
        }
        for (auto& value : shifted_evaluations) {
            batched_evaluation += value * batching_scalar;
            batching_scalar *= rho;
        }
        for (auto& value : concatenated_evaluations) {
            batched_evaluation += value * batching_scalar;
            batching_scalar *= rho;
        }

        // Receive commitments [q_k]
        std::vector<Commitment> C_q_k;
        C_q_k.reserve(log_N);
        for (size_t i = 0; i < log_N; ++i) {
            C_q_k.emplace_back(transcript->template receive_from_prover<Commitment>("ZM:C_q_" + std::to_string(i)));
        }

        // Challenge y
        FF y_challenge = transcript->get_challenge("ZM:y");

        // Receive commitment C_{q}
        auto C_q = transcript->template receive_from_prover<Commitment>("ZM:C_q");

        // Challenges x, z
        auto [x_challenge, z_challenge] = challenges_to_field_elements<FF>(transcript->get_challenges("ZM:x", "ZM:z"));

        // Compute commitment C_{\zeta_x}
        auto C_zeta_x = compute_C_zeta_x(C_q, C_q_k, y_challenge, x_challenge);

        // Compute commitment C_{Z_x}
        Commitment C_Z_x = compute_C_Z_x(unshifted_commitments,
                                         to_be_shifted_commitments,
                                         C_q_k,
                                         rho,
                                         batched_evaluation,
                                         x_challenge,
                                         multivariate_challenge,
                                         concatenation_group_commitments);

        // Compute commitment C_{\zeta,Z}
        auto C_zeta_Z = C_zeta_x + C_Z_x * z_challenge;

        // Receive proof commitment \pi
        auto C_pi = transcript->template receive_from_prover<Commitment>("ZM:PI");

        // Construct inputs and perform pairing check to verify claimed evaluation
        // Note: The pairing check (without the degree check component X^{N_max-N-1}) can be expressed naturally as
        // e(C_{\zeta,Z}, [1]_2) = e(pi, [X - x]_2). This can be rearranged (e.g. see the plonk paper) as
        // e(C_{\zeta,Z} - x*pi, [1]_2) * e(-pi, [X]_2) = 1, or
        // e(P_0, [1]_2) * e(P_1, [X]_2) = 1
        auto P0 = C_zeta_Z + C_pi * x_challenge;
        auto P1 = -C_pi;

        return { P0, P1 };
    }
};

} // namespace proof_system::honk::pcs::zeromorph<|MERGE_RESOLUTION|>--- conflicted
+++ resolved
@@ -1,9 +1,6 @@
 #pragma once
-<<<<<<< HEAD
 #include "barretenberg/commitment_schemes/commitment_key.hpp"
-=======
 #include "barretenberg/common/debug_log.hpp"
->>>>>>> b2cb0d87
 #include "barretenberg/common/ref_vector.hpp"
 #include "barretenberg/common/zip_view.hpp"
 #include "barretenberg/polynomials/polynomial.hpp"
@@ -39,8 +36,8 @@
     using Commitment = typename Curve::AffineElement;
     using Polynomial = barretenberg::Polynomial<FF>;
 
-    // TODO(#742): Set this N_max to be the number of G1 elements in the mocked zeromorph SRS once it's in place. (Then,
-    // eventually, set it based on the real SRS). For now we set it to be large but more or less arbitrary.
+    // TODO(#742): Set this N_max to be the number of G1 elements in the mocked zeromorph SRS once it's in place.
+    // (Then, eventually, set it based on the real SRS). For now we set it to be large but more or less arbitrary.
     static const size_t N_max = 1 << 22;
 
   public:
@@ -85,12 +82,8 @@
             q[l] = polynomial[size_q + l] - polynomial[l];
         }
 
-<<<<<<< HEAD
         quotients[log_N - 1] = q.share();
-=======
-        quotients[log_N - 1] = q;
         DEBUG_LOG(quotients[log_N - 1], log_N - 1);
->>>>>>> b2cb0d87
 
         std::vector<FF> f_k;
         f_k.resize(size_q);
@@ -121,10 +114,10 @@
     /**
      * @brief Construct batched, lifted-degree univariate quotient \hat{q} = \sum_k y^k * X^{N - d_k - 1} * q_k
      * @details The purpose of the batched lifted-degree quotient is to reduce the individual degree checks
-     * deg(q_k) <= 2^k - 1 to a single degree check on \hat{q}. This is done by first shifting each of the q_k to the
-     * right (i.e. multiplying by an appropriate power of X) so that each is degree N-1, then batching them all together
-     * using powers of the provided challenge. Note: In practice, we do not actually compute the shifted q_k, we simply
-     * accumulate them into \hat{q} at the appropriate offset.
+     * deg(q_k) <= 2^k - 1 to a single degree check on \hat{q}. This is done by first shifting each of the q_k to
+     * the right (i.e. multiplying by an appropriate power of X) so that each is degree N-1, then batching them all
+     * together using powers of the provided challenge. Note: In practice, we do not actually compute the shifted
+     * q_k, we simply accumulate them into \hat{q} at the appropriate offset.
      *
      * @param quotients Polynomials q_k, interpreted as univariates; deg(q_k) = 2^k - 1
      * @param N circuit size
@@ -142,8 +135,9 @@
         size_t k = 0;
         auto scalar = FF(1); // y^k
         for (auto& quotient : quotients) {
-            // Rather than explicitly computing the shifts of q_k by N - d_k - 1 (i.e. multiplying q_k by X^{N - d_k -
-            // 1}) then accumulating them, we simply accumulate y^k*q_k into \hat{q} at the index offset N - d_k - 1
+            // Rather than explicitly computing the shifts of q_k by N - d_k - 1 (i.e. multiplying q_k by X^{N - d_k
+            // - 1}) then accumulating them, we simply accumulate y^k*q_k into \hat{q} at the index offset N - d_k -
+            // 1
             auto deg_k = static_cast<size_t>((1 << k) - 1);
             size_t offset = N - deg_k - 1;
             for (size_t idx = 0; idx < deg_k + 1; ++idx) {
@@ -206,8 +200,8 @@
      *
      * and concatenation_term = \sum_{i=0}^{num_chunks_per_group}(x^{i * min_N + 1}concatenation_groups_batched_{i})
      *
-     * @note The concatenation term arises from an implementation detail in the Goblin Translator and is not part of the
-     * conventional ZM protocol
+     * @note The concatenation term arises from an implementation detail in the Goblin Translator and is not part of
+     * the conventional ZM protocol
      * @param input_polynomial
      * @param quotients
      * @param v_evaluation
@@ -260,7 +254,8 @@
         // If necessary, add to Z_x the contribution related to concatenated polynomials:
         // \sum_{i=0}^{num_chunks_per_group}(x^{i * min_n + 1}concatenation_groups_batched_{i}).
         // We are effectively reconstructing concatenated polynomials from their chunks now that we know x
-        // Note: this is an implementation detail related to Goblin Translator and is not part of the standard protocol.
+        // Note: this is an implementation detail related to Goblin Translator and is not part of the standard
+        // protocol.
         if (!concatenation_groups_batched.empty()) {
             size_t MINICIRCUIT_N = N / concatenation_groups_batched.size();
             auto x_to_minicircuit_N =
@@ -308,21 +303,21 @@
 
         // TODO(#742): To complete the degree check, we need to commit to (q_{\zeta} + z*q_Z)*X^{N_max - N - 1}.
         // Verification then requires a pairing check similar to the standard KZG check but with [1]_2 replaced by
-        // [X^{N_max - N -1}]_2. Two issues: A) we do not have an SRS with these G2 elements (so need to generate a fake
-        // setup until we can do the real thing), and B) its not clear to me how to update our pairing algorithms to do
-        // this type of pairing. For now, simply construct q_{\zeta} + z*q_Z without the shift and do a standard KZG
-        // pairing check. When we're ready, all we have to do to make this fully legit is commit to the shift here and
-        // update the pairing check accordingly. Note: When this is implemented properly, it doesnt make sense to store
-        // the (massive) shifted polynomial of size N_max. Ideally would only store the unshifted version and just
-        // compute the shifted commitment directly via a new method.
+        // [X^{N_max - N -1}]_2. Two issues: A) we do not have an SRS with these G2 elements (so need to generate a
+        // fake setup until we can do the real thing), and B) its not clear to me how to update our pairing
+        // algorithms to do this type of pairing. For now, simply construct q_{\zeta} + z*q_Z without the shift and
+        // do a standard KZG pairing check. When we're ready, all we have to do to make this fully legit is commit
+        // to the shift here and update the pairing check accordingly. Note: When this is implemented properly, it
+        // doesnt make sense to store the (massive) shifted polynomial of size N_max. Ideally would only store the
+        // unshifted version and just compute the shifted commitment directly via a new method.
         auto batched_shifted_quotient = batched_quotient;
 
         return batched_shifted_quotient;
     }
 
     /**
-     * @brief Prove a set of multilinear evaluation claims for unshifted polynomials f_i and to-be-shifted polynomials
-     * g_i
+     * @brief Prove a set of multilinear evaluation claims for unshifted polynomials f_i and to-be-shifted
+     * polynomials g_i
      *
      * @param f_polynomials Unshifted polynomials
      * @param g_polynomials To-be-shifted polynomials (of which the shifts h_i were evaluated by sumcheck)
@@ -402,8 +397,8 @@
             batching_scalar *= rho;
         }
 
-        // Compute the full batched polynomial f = f_batched + g_batched.shifted() = f_batched + h_batched. This is the
-        // polynomial for which we compute the quotients q_k and prove f(u) = v_batched.
+        // Compute the full batched polynomial f = f_batched + g_batched.shifted() = f_batched + h_batched. This is
+        // the polynomial for which we compute the quotients q_k and prove f(u) = v_batched.
         Polynomial f_polynomial = f_batched;
         f_polynomial += g_batched.shifted();
         f_polynomial += concatenated_batched;
@@ -529,8 +524,8 @@
      *  concatenation_term = \sum{i=0}^{o-1}\sum_{j=0}^{num_chunks_per_group}(rho^{m+l+i} * x^{j * min_N + 1}
      *                       * concatenation_groups_commitments_{i}_{j})
      *
-     * @note The concatenation term arises from an implementation detail in the Goblin Translator and is not part of the
-     * conventional ZM protocol
+     * @note The concatenation term arises from an implementation detail in the Goblin Translator and is not part of
+     * the conventional ZM protocol
      * @param f_commitments Commitments to unshifted polynomials [f_i]
      * @param g_commitments Commitments to to-be-shifted polynomials [g_i]
      * @param C_q_k Commitments to q_k
@@ -586,7 +581,8 @@
         }
 
         // If applicable, add contribution from concatenated polynomial commitments
-        // Note: this is an implementation detail related to Goblin Translator and is not part of the standard protocol.
+        // Note: this is an implementation detail related to Goblin Translator and is not part of the standard
+        // protocol.
         if (!concatenation_groups_commitments.empty()) {
             size_t CONCATENATION_INDEX = concatenation_groups_commitments[0].size();
             size_t MINICIRCUIT_N = N / CONCATENATION_INDEX;
@@ -649,8 +645,8 @@
     }
 
     /**
-     * @brief Verify a set of multilinear evaluation claims for unshifted polynomials f_i and to-be-shifted polynomials
-     * g_i
+     * @brief Verify a set of multilinear evaluation claims for unshifted polynomials f_i and to-be-shifted
+     * polynomials g_i
      *
      * @param commitments Commitments to polynomials f_i and g_i (unshifted and to-be-shifted)
      * @param claimed_evaluations Claimed evaluations v_i = f_i(u) and w_i = h_i(u) = g_i_shifted(u)
