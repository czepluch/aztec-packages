#pragma once
#include "barretenberg/common/thread.hpp"
#include "barretenberg/ecc/curves/bn254/fr.hpp"
#include "barretenberg/flavor/flavor.hpp"
#include "barretenberg/flavor/goblin_ultra.hpp"
#include "barretenberg/flavor/ultra.hpp"
#include "barretenberg/polynomials/pow.hpp"
#include "barretenberg/polynomials/univariate.hpp"
#include "barretenberg/protogalaxy/folding_result.hpp"
#include "barretenberg/relations/relation_parameters.hpp"
#include "barretenberg/relations/utils.hpp"
#include "barretenberg/sumcheck/instance/instances.hpp"

namespace proof_system::honk {
template <class ProverInstances_> class ProtoGalaxyProver_ {
  public:
    using ProverInstances = ProverInstances_;
    using Flavor = typename ProverInstances::Flavor;
    using Transcript = typename Flavor::Transcript;
    using FF = typename Flavor::FF;
    using Instance = typename ProverInstances::Instance;
    using Utils = barretenberg::RelationUtils<Flavor>;
    using RowEvaluations = typename Flavor::AllValues;
    using ProverPolynomials = typename Flavor::ProverPolynomials;
    using Relations = typename Flavor::Relations;
    using AlphaType = typename ProverInstances::AlphaType;
    using VerificationKey = typename Flavor::VerificationKey;
    using CommitmentKey = typename Flavor::CommitmentKey;
    using WitnessCommitments = typename Flavor::WitnessCommitments;
    using Commitment = typename Flavor::Commitment;
<<<<<<< HEAD
=======
    using AllPolynomials = typename Flavor::AllPolynomials;
>>>>>>> 12249bf9

    using BaseUnivariate = Univariate<FF, ProverInstances::NUM>;
    // The length of ExtendedUnivariate is the largest length (==max_relation_degree + 1) of a univariate polynomial
    // obtained by composing a relation with folded instance + relation parameters .
    using ExtendedUnivariate = Univariate<FF, (Flavor::MAX_TOTAL_RELATION_LENGTH - 1) * (ProverInstances::NUM - 1) + 1>;
    // Represents the total length of the combiner univariate, obtained by combining the already folded relations with
    // the folded relation batching challenge.
    using ExtendedUnivariateWithRandomization =
        Univariate<FF,
                   (Flavor::MAX_TOTAL_RELATION_LENGTH - 1 + ProverInstances::NUM - 1) * (ProverInstances::NUM - 1) + 1>;

    using ExtendedUnivariates = typename Flavor::template ProverUnivariates<ExtendedUnivariate::LENGTH>;

    using TupleOfTuplesOfUnivariates =
        typename Flavor::template ProtogalaxyTupleOfTuplesOfUnivariates<ProverInstances::NUM>;
    using RelationEvaluations = typename Flavor::TupleOfArraysOfValues;

    ProverInstances instances;
    std::shared_ptr<Transcript> transcript = std::make_shared<Transcript>();

    std::shared_ptr<CommitmentKey> commitment_key;

    ProtoGalaxyProver_() = default;
<<<<<<< HEAD
    ProtoGalaxyProver_(std::vector<std::shared_ptr<Instance>> insts, std::shared_ptr<CommitmentKey> commitment_key)
=======
    ProtoGalaxyProver_(const std::vector<std::shared_ptr<Instance>>& insts,
                       const std::shared_ptr<CommitmentKey>& commitment_key)
>>>>>>> 12249bf9
        : instances(ProverInstances(insts))
        , commitment_key(std::move(commitment_key)){};
    ~ProtoGalaxyProver_() = default;

    /**
<<<<<<< HEAD
     * @brief Prior to folding, we need to finalise the given instances and add all their public data ϕ to the
     * transcript, labelled by their corresponding instance index for domain separation.
=======
     * @brief Prior to folding, we need to finalize the given instances and add all their public data ϕ to the
     * transcript, labelled by their corresponding instance index for domain separation.
     * TODO(https://github.com/AztecProtocol/barretenberg/issues/795):The rounds prior to actual proving/folding are
     * common between decider and folding verifier and could be somehow shared so we do not duplicate code so much.
>>>>>>> 12249bf9
     */
    void prepare_for_folding();

    /**
     * @brief Send the public data of an accumulator, i.e. a relaxed instance, to the verifier (ϕ in the paper).
     *
     *  @param domain_separator separates the same type of data coming from difference instances by instance
     * index
     */
    void send_accumulator(std::shared_ptr<Instance>, const std::string& domain_separator);

    /**
     * @brief For each instance produced by a circuit, prior to folding, we need to complete the computation of its
     * prover polynomials, commit to witnesses and generate the relation parameters as well as send the public data ϕ of
     * an instance to the verifier.
     *
     * @param domain_separator  separates the same type of data coming from difference instances by instance
     * index
     */
    void finalise_and_send_instance(std::shared_ptr<Instance>, const std::string& domain_separator);

    /**
     * @brief Run the folding prover protocol to produce a new accumulator and a folding proof to be verified by the
     * folding verifier.
     *
     * TODO(https://github.com/AztecProtocol/barretenberg/issues/753): fold goblin polynomials
     */
    FoldingResult<Flavor> fold_instances();
    /**
     * @brief Given a vector \vec{\beta} of values, compute the pow polynomial on these values as defined in the paper.
     */
    static std::vector<FF> compute_pow_polynomial_at_values(const std::vector<FF>& betas, const size_t instance_size)
    {
        std::vector<FF> pow_betas(instance_size);
        for (size_t i = 0; i < instance_size; i++) {
            auto res = FF(1);
            for (size_t j = i, beta_idx = 0; j > 0; j >>= 1, beta_idx++) {
                if ((j & 1) == 1) {
                    res *= betas[beta_idx];
                }
            }
            pow_betas[i] = res;
        }
        return pow_betas;
    }

    /**
     * @brief For a new round challenge δ at each iteration of the ProtoGalaxy protocol, compute the vector
     * [δ, δ^2,..., δ^t] where t = logn and n is the size of the instance.
     */
    static std::vector<FF> compute_round_challenge_pows(const size_t log_instance_size, const FF& round_challenge)
    {
        std::vector<FF> pows(log_instance_size);
        pows[0] = round_challenge;
        for (size_t i = 1; i < log_instance_size; i++) {
            pows[i] = pows[i - 1].sqr();
        }
        return pows;
    }

    static std::vector<FF> update_gate_challenges(const FF perturbator_challenge,
                                                  const std::vector<FF>& gate_challenges,
                                                  const std::vector<FF>& round_challenges)
    {
        auto log_instance_size = gate_challenges.size();
        std::vector<FF> next_gate_challenges(log_instance_size);
        next_gate_challenges[0] = 1;

        for (size_t idx = 1; idx < log_instance_size; idx++) {
            next_gate_challenges[idx] = gate_challenges[idx] + perturbator_challenge * round_challenges[idx - 1];
        }
        return next_gate_challenges;
    }

    // Returns the accumulator, which is the first element in ProverInstances. The accumulator is assumed to have the
    // FoldingParameters set and be the result of a previous round of folding.
    // TODO(https://github.com/AztecProtocol/barretenberg/issues/740): handle the case when the accumulator is empty
    // (i.e. we are in the first round of folding)/
    std::shared_ptr<Instance> get_accumulator() { return instances[0]; }

    /**
     * @brief Compute the values of the full Honk relation at each row in the execution trace, f_i(ω) in the
     * ProtoGalaxy paper, given the evaluations of all the prover polynomials and α (the parameter that helps establish
     * each subrelation is independently valid in Honk - from the Plonk paper, DO NOT confuse with α in ProtoGalaxy),
     */
    static std::vector<FF> compute_full_honk_evaluations(const ProverPolynomials& instance_polynomials,
                                                         const FF& alpha,
                                                         const RelationParameters<FF>& relation_parameters)
    {
        auto instance_size = instance_polynomials.get_polynomial_size();

        std::vector<FF> full_honk_evaluations(instance_size);
        for (size_t row = 0; row < instance_size; row++) {
            auto row_evaluations = instance_polynomials.get_row(row);
            RelationEvaluations relation_evaluations;
            Utils::zero_elements(relation_evaluations);

            // Note that the evaluations are accumulated with the gate separation challenge being 1 at this stage, as
            // this specific randomness is added later through the power polynomial univariate specific to ProtoGalaxy
            Utils::template accumulate_relation_evaluations<>(
                row_evaluations, relation_evaluations, relation_parameters, FF(1));

            auto running_challenge = FF(1);
            auto output = FF(0);
            Utils::scale_and_batch_elements(relation_evaluations, alpha, running_challenge, output);
            full_honk_evaluations[row] = output;
        }
        return full_honk_evaluations;
    }

    /**
     * @brief  Recursively compute the parent nodes of each level in there, starting from the leaves. Note that at each
     * level, the resulting parent nodes will be polynomials of degree (level + 1) because we multiply by an additional
     * factor of X.
     */
    static std::vector<FF> construct_coefficients_tree(const std::vector<FF>& betas,
                                                       const std::vector<FF>& deltas,
                                                       const std::vector<std::vector<FF>>& prev_level_coeffs,
                                                       size_t level = 1)
    {
        // if we are at level t in the tree, where t = logn and n is the instance size, we have reached the root which
        // contains the coefficients of the perturbator polynomial
        if (level == betas.size()) {
            return prev_level_coeffs[0];
        }

        auto degree = level + 1;
        auto prev_level_width = prev_level_coeffs.size();
        // we need degree + 1 terms to represent the intermediate polynomials
        std::vector<std::vector<FF>> level_coeffs(prev_level_width >> 1, std::vector<FF>(degree + 1, 0));
        for (size_t node = 0; node < prev_level_width; node += 2) {
            auto parent = node >> 1;
            std::copy(prev_level_coeffs[node].begin(), prev_level_coeffs[node].end(), level_coeffs[parent].begin());
            for (size_t d = 0; d < degree; d++) {
                level_coeffs[parent][d] += prev_level_coeffs[node + 1][d] * betas[level];
                level_coeffs[parent][d + 1] += prev_level_coeffs[node + 1][d] * deltas[level];
            }
        }
        return construct_coefficients_tree(betas, deltas, level_coeffs, level + 1);
    }

    /**
     * @brief We construct the coefficients of the perturbator polynomial in O(n) time following the technique in
     * Claim 4.4. Consider a binary tree whose leaves are the evaluations of the full Honk relation at each row in the
     * execution trace. The subsequent levels in the tree are constructed using the following technique: At level i in
     * the tree, label the branch connecting the left node n_l to its parent by 1 and for the right node n_r by β_i +
     * δ_i X. The value of the parent node n will be constructed as n = n_l + n_r * (β_i + δ_i X). Recurse over each
     * layer until the root is reached which will correspond to the perturbator polynomial F(X).
     * TODO(https://github.com/AztecProtocol/barretenberg/issues/745): make computation of perturbator more memory
     * efficient, operate in-place and use std::resize; add multithreading
     */
    static std::vector<FF> construct_perturbator_coefficients(const std::vector<FF>& betas,
                                                              const std::vector<FF>& deltas,
                                                              const std::vector<FF>& full_honk_evaluations)
    {
        auto width = full_honk_evaluations.size();
        std::vector<std::vector<FF>> first_level_coeffs(width >> 1, std::vector<FF>(2, 0));
        for (size_t node = 0; node < width; node += 2) {
            auto parent = node >> 1;
            first_level_coeffs[parent][0] = full_honk_evaluations[node] + full_honk_evaluations[node + 1] * betas[0];
            first_level_coeffs[parent][1] = full_honk_evaluations[node + 1] * deltas[0];
        }
        return construct_coefficients_tree(betas, deltas, first_level_coeffs);
    }

    /**
     * @brief Construct the power perturbator polynomial F(X) in coefficient form from the accumulator, representing the
     * relaxed instance.
     *
     *
     */
    static Polynomial<FF> compute_perturbator(const std::shared_ptr<Instance> accumulator,
                                              const std::vector<FF>& deltas)
    {
        auto full_honk_evaluations = compute_full_honk_evaluations(
            accumulator->prover_polynomials, accumulator->alpha, accumulator->relation_parameters);
<<<<<<< HEAD
        const auto betas = accumulator->gate_challenges;
=======
        const auto betas = accumulator->folding_parameters.gate_challenges;
>>>>>>> 12249bf9
        assert(betas.size() == deltas.size());
        auto coeffs = construct_perturbator_coefficients(betas, deltas, full_honk_evaluations);
        return Polynomial<FF>(coeffs);
    }

    TupleOfTuplesOfUnivariates univariate_accumulators;

    /**
     * @brief Prepare a univariate polynomial for relation execution in one step of the main loop in folded instance
     * construction.
     * @details For a fixed prover polynomial index, extract that polynomial from each instance in Instances. From each
     * polynomial, extract the value at row_idx. Use these values to create a univariate polynomial, and then extend
     * (i.e., compute additional evaluations at adjacent domain values) as needed.
     * @todo TODO(https://github.com/AztecProtocol/barretenberg/issues/751) Optimize memory
     */
    void extend_univariates(ExtendedUnivariates& extended_univariates,
                            const ProverInstances& instances,
                            const size_t row_idx)
    {
        auto base_univariates = instances.row_to_univariates(row_idx);
        for (auto [extended_univariate, base_univariate] : zip_view(extended_univariates.get_all(), base_univariates)) {
            extended_univariate = base_univariate.template extend_to<ExtendedUnivariate::LENGTH>();
        }
    }

    template <typename Parameters, size_t relation_idx = 0>
    void accumulate_relation_univariates(TupleOfTuplesOfUnivariates& univariate_accumulators,
                                         const ExtendedUnivariates& extended_univariates,
                                         const Parameters& relation_parameters,
                                         const FF& scaling_factor)
    {
        using Relation = std::tuple_element_t<relation_idx, Relations>;
        Relation::accumulate(
            std::get<relation_idx>(univariate_accumulators), extended_univariates, relation_parameters, scaling_factor);

        // Repeat for the next relation.
        if constexpr (relation_idx + 1 < Flavor::NUM_RELATIONS) {
            accumulate_relation_univariates<Parameters, relation_idx + 1>(
                univariate_accumulators, extended_univariates, relation_parameters, scaling_factor);
        }
    }

    /**
     * @brief Compute the combiner polynomial $G$ in the Protogalaxy paper.
     *
     */
    ExtendedUnivariateWithRandomization compute_combiner(const ProverInstances& instances,
                                                         const std::vector<FF>& pow_betas_star)
    {
        size_t common_instance_size = instances[0]->instance_size;

        // Determine number of threads for multithreading.
        // Note: Multithreading is "on" for every round but we reduce the number of threads from the max available based
        // on a specified minimum number of iterations per thread. This eventually leads to the use of a single thread.
        // For now we use a power of 2 number of threads simply to ensure the round size is evenly divided.
        size_t max_num_threads = get_num_cpus_pow2(); // number of available threads (power of 2)
        size_t min_iterations_per_thread = 1 << 6; // min number of iterations for which we'll spin up a unique thread
        size_t desired_num_threads = common_instance_size / min_iterations_per_thread;
        size_t num_threads = std::min(desired_num_threads, max_num_threads); // fewer than max if justified
        num_threads = num_threads > 0 ? num_threads : 1;                     // ensure num threads is >= 1
        size_t iterations_per_thread = common_instance_size / num_threads;   // actual iterations per thread

        // Construct univariate accumulator containers; one per thread
        std::vector<TupleOfTuplesOfUnivariates> thread_univariate_accumulators(num_threads);
        for (auto& accum : thread_univariate_accumulators) {
            // just normal relation lengths
            Utils::zero_univariates(accum);
        }

        // Construct extended univariates containers; one per thread
        std::vector<ExtendedUnivariates> extended_univariates;
        extended_univariates.resize(num_threads);

        // Accumulate the contribution from each sub-relation
        parallel_for(num_threads, [&](size_t thread_idx) {
            size_t start = thread_idx * iterations_per_thread;
            size_t end = (thread_idx + 1) * iterations_per_thread;

            for (size_t idx = start; idx < end; idx++) {
                extend_univariates(extended_univariates[thread_idx], instances, idx);

                FF pow_challenge = pow_betas_star[idx];

                // Accumulate the i-th row's univariate contribution. Note that the relation parameters passed to this
                // function have already been folded
                accumulate_relation_univariates(
                    thread_univariate_accumulators[thread_idx],
                    extended_univariates[thread_idx],
                    instances.relation_parameters, // these parameters have already been folded
                    pow_challenge);
            }
        });

        // Accumulate the per-thread univariate accumulators into a single set of accumulators
        for (auto& accumulators : thread_univariate_accumulators) {
            Utils::add_nested_tuples(univariate_accumulators, accumulators);
        }
        // Batch the univariate contributions from each sub-relation to obtain the round univariate
        return batch_over_relations(univariate_accumulators, instances.alpha);
    }
    static ExtendedUnivariateWithRandomization batch_over_relations(TupleOfTuplesOfUnivariates univariate_accumulators,
                                                                    AlphaType alpha)
    {

        // First relation does not get multiplied by a batching challenge
        auto result = std::get<0>(std::get<0>(univariate_accumulators))
                          .template extend_to<ProverInstances::BATCHED_EXTENDED_LENGTH>();
        auto scale_and_sum = [&]<size_t outer_idx, size_t>(auto& element) {
            auto extended = element.template extend_to<ProverInstances::BATCHED_EXTENDED_LENGTH>();
            extended *= alpha;
            result += extended;
        };

        Utils::template apply_to_tuple_of_tuples<0, 1>(univariate_accumulators, scale_and_sum);
        Utils::zero_univariates(univariate_accumulators);

        return result;
    }

    /**
     * @brief Compute the combiner quotient defined as $K$ polynomial in the paper.
     *
     * TODO(https://github.com/AztecProtocol/barretenberg/issues/764): generalize the computation of vanishing
     * polynomials and Lagrange basis and use batch_invert.
     *
     */
    static Univariate<FF, ProverInstances::BATCHED_EXTENDED_LENGTH, ProverInstances::NUM> compute_combiner_quotient(
        FF compressed_perturbator, ExtendedUnivariateWithRandomization combiner)
    {
        std::array<FF, ProverInstances::BATCHED_EXTENDED_LENGTH - ProverInstances::NUM> combiner_quotient_evals = {};

        // Compute the combiner quotient polynomial as evaluations on points that are not in the vanishing set.
        //
        for (size_t point = ProverInstances::NUM; point < combiner.size(); point++) {
            auto idx = point - ProverInstances::NUM;
            auto lagrange_0 = FF(1) - FF(point);
            auto vanishing_polynomial = FF(point) * (FF(point) - 1);

            combiner_quotient_evals[idx] =
                (combiner.value_at(point) - compressed_perturbator * lagrange_0) * vanishing_polynomial.invert();
        }

        Univariate<FF, ProverInstances::BATCHED_EXTENDED_LENGTH, ProverInstances::NUM> combiner_quotient(
            combiner_quotient_evals);
        return combiner_quotient;
    }

    /**
     * @brief Combine each relation parameter, in part, from all the instances into univariates, used in the computation
     * of combiner.
     * @details For a given relation parameter type, extract that parameter from each instance, place the values in a
     * univariate (i.e., sum them against an appropriate univariate Lagrange basis) and then extended as needed during
     * the constuction of the combiner.
     */
    static void combine_relation_parameters(ProverInstances& instances)
    {
        // array of parameters to be computed
        size_t param_idx = 0;
        for (auto& folded_parameter : instances.relation_parameters.to_fold) {
            Univariate<FF, ProverInstances::NUM> tmp(0);
            size_t instance_idx = 0;
            for (auto& instance : instances) {
                tmp.value_at(instance_idx) = instance->relation_parameters.to_fold[param_idx].get();
                instance_idx++;
            }
            folded_parameter.get() = tmp.template extend_to<ProverInstances::EXTENDED_LENGTH>();
            param_idx++;
        }
    }

    /**
     * @brief Combine the relation batching parameter (named alpha) from each instance into a univariate, used in the
     * computation of combiner.
     *
     */
    // TODO(https://github.com/AztecProtocol/barretenberg/issues/772): At the moment we have a single α per Instance, we
    // fold them and then we use the unique folded_α for each folded subrelation that is batched in the combiner. This
    // is obviously insecure. We need to generate α_i for each subrelation_i, fold them and then use folded_α_i when
    // batching the i-th folded subrelation in the combiner.
    static void combine_alpha(ProverInstances& instances)
    {
        Univariate<FF, ProverInstances::NUM> accumulated_alpha;
        size_t instance_idx = 0;
        for (auto& instance : instances) {
            accumulated_alpha.value_at(instance_idx) = instance->alpha;
            instance_idx++;
        }
        instances.alpha = accumulated_alpha.template extend_to<ProverInstances::BATCHED_EXTENDED_LENGTH>();
    }

    /**
<<<<<<< HEAD
     * @brief Compute the next accumulator (ϕ, ω), send the public data (ϕ) to the verifier and return the complete
     * accumulator
=======
     * @brief Compute the next accumulator (ϕ*, ω*\vec{\beta*}, e*), send the public data ϕ*  and the folding parameters
     * (\vec{\beta*}, e*) to the verifier and return the complete accumulator
>>>>>>> 12249bf9
     *
     * @details At this stage, we assume that the instances have the same size and the same number of public parameter.s
     * @param instances
     * @param combiner_quotient polynomial K in the paper
     * @param challenge
     * @param compressed_perturbator
     *
     * TODO(https://github.com/AztecProtocol/barretenberg/issues/796): optimise the construction of the new accumulator
     */
<<<<<<< HEAD
    std::shared_ptr<Instance> compute_next_accumulator(ProverInstances& instances,
                                                       auto& combiner_quotient,
                                                       FF challenge,
                                                       auto compressed_perturbator)
    {
        auto combiner_quotient_at_challenge = combiner_quotient.evaluate(challenge);

        // Given the challenge \gamma, compute Z(\gamma) and {L_0(\gamma),L_1(\gamma)}
        // TODO(https://github.com/AztecProtocol/barretenberg/issues/764): Generalize the vanishing polynomial formula
        // and the computation of Lagrange basis for k instances
        auto vanishing_polynomial_at_challenge = challenge * (challenge - FF(1));
        std::vector<FF> lagranges{ FF(1) - challenge, challenge };

        auto next_accumulator = std::make_shared<Instance>();

        // Compute the next target sum and send the next folding parameters to the verifier
        auto next_target_sum =
            compressed_perturbator * lagranges[0] + vanishing_polynomial_at_challenge * combiner_quotient_at_challenge;
        transcript->send_to_verifier("next_target_sum", next_target_sum);
        next_accumulator->target_sum = next_target_sum;
        for (size_t idx = 0; idx < instances.next_gate_challenges.size(); idx++) {
            transcript->send_to_verifier("next_gate_challenge_" + std::to_string(idx),
                                         instances.next_gate_challenges[idx]);
        }
        next_accumulator->gate_challenges = instances.next_gate_challenges;

        // Allocate space, initialised to 0, for the prover polynomials of the next accumulator
        std::array<barretenberg::Polynomial<FF>, Flavor::NUM_ALL_ENTITIES> storage;
        for (auto& polynomial : storage) {
            polynomial = typename Flavor::Polynomial(instances[0]->instance_size);
            for (auto& value : polynomial) {
                value = FF(0);
            }
        }
        ProverPolynomials acc_prover_polynomials;
        size_t poly_idx = 0;
        auto prover_polynomial_pointers = acc_prover_polynomials.get_all();
        for (auto& polynomial : storage) {
            prover_polynomial_pointers[poly_idx] = polynomial;
            poly_idx++;
        }

        // Fold the prover polynomials
        for (size_t inst_idx = 0; inst_idx < ProverInstances::NUM; inst_idx++) {
            for (auto [acc_poly_view, inst_poly_view] :
                 zip_view(acc_prover_polynomials.get_all(), instances[inst_idx]->prover_polynomials.get_all())) {
                for (size_t el_idx = 0; el_idx < inst_poly_view.size(); el_idx++) {
                    (acc_poly_view)[el_idx] += (inst_poly_view)[el_idx] * lagranges[inst_idx];
                }
            }
        }
        next_accumulator->prover_polynomials = acc_prover_polynomials;

        // Fold the witness commtiments and send them to the verifier
        auto witness_labels = next_accumulator->commitment_labels.get_witness();
        size_t comm_idx = 0;
        for (auto& acc_comm : next_accumulator->witness_commitments.get_all()) {
            acc_comm = Commitment::infinity();
            size_t inst_idx = 0;
            for (auto& instance : instances) {
                acc_comm = acc_comm + instance->witness_commitments.get_all()[comm_idx] * lagranges[inst_idx];
                inst_idx++;
            }
            transcript->send_to_verifier("next_" + witness_labels[comm_idx], acc_comm);
            comm_idx++;
        }

        // Fold the public inputs and send to the verifier
        next_accumulator->public_inputs = std::vector<FF>(instances[0]->public_inputs.size(), 0);
        size_t el_idx = 0;
        for (auto& el : next_accumulator->public_inputs) {
            size_t inst = 0;
            for (auto& instance : instances) {
                el += instance->public_inputs[el_idx] * lagranges[inst];
                inst++;
            }
            transcript->send_to_verifier("next_public_input_" + std::to_string(el_idx), el);
            el_idx++;
        }

        // Evaluate the combined batching challenge α univariate at challenge to obtain next α and send it to the
        // verifier
        next_accumulator->alpha = instances.alpha.evaluate(challenge);
        transcript->send_to_verifier("next_alpha", next_accumulator->alpha);

        // Evaluate each relation parameter univariate at challenge to obtain the folded relation parameters and send to
        // the verifier
        auto combined_relation_parameters = instances.relation_parameters;
        auto folded_relation_parameters = proof_system::RelationParameters<FF>{
            combined_relation_parameters.eta.evaluate(challenge),
            combined_relation_parameters.beta.evaluate(challenge),
            combined_relation_parameters.gamma.evaluate(challenge),
            combined_relation_parameters.public_input_delta.evaluate(challenge),
            combined_relation_parameters.lookup_grand_product_delta.evaluate(challenge),
        };
        transcript->send_to_verifier("next_eta", folded_relation_parameters.eta);
        transcript->send_to_verifier("next_beta", folded_relation_parameters.beta);
        transcript->send_to_verifier("next_gamma", folded_relation_parameters.gamma);
        transcript->send_to_verifier("next_public_input_delta", folded_relation_parameters.public_input_delta);
        transcript->send_to_verifier("next_lookup_grand_product_delta",
                                     folded_relation_parameters.lookup_grand_product_delta);
        next_accumulator->relation_parameters = folded_relation_parameters;

        // Fold the verification key and send it to the verifier
        auto acc_vk = std::make_shared<VerificationKey>(instances[0]->prover_polynomials.get_polynomial_size(),
                                                        instances[0]->public_inputs.size());
        auto labels = next_accumulator->commitment_labels.get_precomputed();
        size_t vk_idx = 0;
        for (auto& vk : acc_vk->get_all()) {
            size_t inst = 0;
            vk = Commitment::infinity();
            for (auto& instance : instances) {
                vk = vk + (instance->verification_key->get_all()[vk_idx]) * lagranges[inst];
                inst++;
            }
            transcript->send_to_verifier("next_" + labels[vk_idx], vk);
            vk_idx++;
        }
        next_accumulator->verification_key = acc_vk;

        return next_accumulator;
    }
=======
    std::shared_ptr<Instance> compute_next_accumulator(
        ProverInstances& instances,
        Univariate<FF, ProverInstances::BATCHED_EXTENDED_LENGTH, ProverInstances::NUM>& combiner_quotient,
        const FF& challenge,
        const FF& compressed_perturbator);
>>>>>>> 12249bf9
};

extern template class ProtoGalaxyProver_<ProverInstances_<honk::flavor::Ultra, 2>>;
extern template class ProtoGalaxyProver_<ProverInstances_<honk::flavor::GoblinUltra, 2>>;
} // namespace proof_system::honk<|MERGE_RESOLUTION|>--- conflicted
+++ resolved
@@ -28,10 +28,7 @@
     using CommitmentKey = typename Flavor::CommitmentKey;
     using WitnessCommitments = typename Flavor::WitnessCommitments;
     using Commitment = typename Flavor::Commitment;
-<<<<<<< HEAD
-=======
     using AllPolynomials = typename Flavor::AllPolynomials;
->>>>>>> 12249bf9
 
     using BaseUnivariate = Univariate<FF, ProverInstances::NUM>;
     // The length of ExtendedUnivariate is the largest length (==max_relation_degree + 1) of a univariate polynomial
@@ -55,26 +52,17 @@
     std::shared_ptr<CommitmentKey> commitment_key;
 
     ProtoGalaxyProver_() = default;
-<<<<<<< HEAD
-    ProtoGalaxyProver_(std::vector<std::shared_ptr<Instance>> insts, std::shared_ptr<CommitmentKey> commitment_key)
-=======
     ProtoGalaxyProver_(const std::vector<std::shared_ptr<Instance>>& insts,
                        const std::shared_ptr<CommitmentKey>& commitment_key)
->>>>>>> 12249bf9
         : instances(ProverInstances(insts))
         , commitment_key(std::move(commitment_key)){};
     ~ProtoGalaxyProver_() = default;
 
     /**
-<<<<<<< HEAD
-     * @brief Prior to folding, we need to finalise the given instances and add all their public data ϕ to the
-     * transcript, labelled by their corresponding instance index for domain separation.
-=======
      * @brief Prior to folding, we need to finalize the given instances and add all their public data ϕ to the
      * transcript, labelled by their corresponding instance index for domain separation.
      * TODO(https://github.com/AztecProtocol/barretenberg/issues/795):The rounds prior to actual proving/folding are
      * common between decider and folding verifier and could be somehow shared so we do not duplicate code so much.
->>>>>>> 12249bf9
      */
     void prepare_for_folding();
 
@@ -251,11 +239,7 @@
     {
         auto full_honk_evaluations = compute_full_honk_evaluations(
             accumulator->prover_polynomials, accumulator->alpha, accumulator->relation_parameters);
-<<<<<<< HEAD
         const auto betas = accumulator->gate_challenges;
-=======
-        const auto betas = accumulator->folding_parameters.gate_challenges;
->>>>>>> 12249bf9
         assert(betas.size() == deltas.size());
         auto coeffs = construct_perturbator_coefficients(betas, deltas, full_honk_evaluations);
         return Polynomial<FF>(coeffs);
@@ -447,13 +431,8 @@
     }
 
     /**
-<<<<<<< HEAD
-     * @brief Compute the next accumulator (ϕ, ω), send the public data (ϕ) to the verifier and return the complete
-     * accumulator
-=======
      * @brief Compute the next accumulator (ϕ*, ω*\vec{\beta*}, e*), send the public data ϕ*  and the folding parameters
      * (\vec{\beta*}, e*) to the verifier and return the complete accumulator
->>>>>>> 12249bf9
      *
      * @details At this stage, we assume that the instances have the same size and the same number of public parameter.s
      * @param instances
@@ -463,136 +442,11 @@
      *
      * TODO(https://github.com/AztecProtocol/barretenberg/issues/796): optimise the construction of the new accumulator
      */
-<<<<<<< HEAD
-    std::shared_ptr<Instance> compute_next_accumulator(ProverInstances& instances,
-                                                       auto& combiner_quotient,
-                                                       FF challenge,
-                                                       auto compressed_perturbator)
-    {
-        auto combiner_quotient_at_challenge = combiner_quotient.evaluate(challenge);
-
-        // Given the challenge \gamma, compute Z(\gamma) and {L_0(\gamma),L_1(\gamma)}
-        // TODO(https://github.com/AztecProtocol/barretenberg/issues/764): Generalize the vanishing polynomial formula
-        // and the computation of Lagrange basis for k instances
-        auto vanishing_polynomial_at_challenge = challenge * (challenge - FF(1));
-        std::vector<FF> lagranges{ FF(1) - challenge, challenge };
-
-        auto next_accumulator = std::make_shared<Instance>();
-
-        // Compute the next target sum and send the next folding parameters to the verifier
-        auto next_target_sum =
-            compressed_perturbator * lagranges[0] + vanishing_polynomial_at_challenge * combiner_quotient_at_challenge;
-        transcript->send_to_verifier("next_target_sum", next_target_sum);
-        next_accumulator->target_sum = next_target_sum;
-        for (size_t idx = 0; idx < instances.next_gate_challenges.size(); idx++) {
-            transcript->send_to_verifier("next_gate_challenge_" + std::to_string(idx),
-                                         instances.next_gate_challenges[idx]);
-        }
-        next_accumulator->gate_challenges = instances.next_gate_challenges;
-
-        // Allocate space, initialised to 0, for the prover polynomials of the next accumulator
-        std::array<barretenberg::Polynomial<FF>, Flavor::NUM_ALL_ENTITIES> storage;
-        for (auto& polynomial : storage) {
-            polynomial = typename Flavor::Polynomial(instances[0]->instance_size);
-            for (auto& value : polynomial) {
-                value = FF(0);
-            }
-        }
-        ProverPolynomials acc_prover_polynomials;
-        size_t poly_idx = 0;
-        auto prover_polynomial_pointers = acc_prover_polynomials.get_all();
-        for (auto& polynomial : storage) {
-            prover_polynomial_pointers[poly_idx] = polynomial;
-            poly_idx++;
-        }
-
-        // Fold the prover polynomials
-        for (size_t inst_idx = 0; inst_idx < ProverInstances::NUM; inst_idx++) {
-            for (auto [acc_poly_view, inst_poly_view] :
-                 zip_view(acc_prover_polynomials.get_all(), instances[inst_idx]->prover_polynomials.get_all())) {
-                for (size_t el_idx = 0; el_idx < inst_poly_view.size(); el_idx++) {
-                    (acc_poly_view)[el_idx] += (inst_poly_view)[el_idx] * lagranges[inst_idx];
-                }
-            }
-        }
-        next_accumulator->prover_polynomials = acc_prover_polynomials;
-
-        // Fold the witness commtiments and send them to the verifier
-        auto witness_labels = next_accumulator->commitment_labels.get_witness();
-        size_t comm_idx = 0;
-        for (auto& acc_comm : next_accumulator->witness_commitments.get_all()) {
-            acc_comm = Commitment::infinity();
-            size_t inst_idx = 0;
-            for (auto& instance : instances) {
-                acc_comm = acc_comm + instance->witness_commitments.get_all()[comm_idx] * lagranges[inst_idx];
-                inst_idx++;
-            }
-            transcript->send_to_verifier("next_" + witness_labels[comm_idx], acc_comm);
-            comm_idx++;
-        }
-
-        // Fold the public inputs and send to the verifier
-        next_accumulator->public_inputs = std::vector<FF>(instances[0]->public_inputs.size(), 0);
-        size_t el_idx = 0;
-        for (auto& el : next_accumulator->public_inputs) {
-            size_t inst = 0;
-            for (auto& instance : instances) {
-                el += instance->public_inputs[el_idx] * lagranges[inst];
-                inst++;
-            }
-            transcript->send_to_verifier("next_public_input_" + std::to_string(el_idx), el);
-            el_idx++;
-        }
-
-        // Evaluate the combined batching challenge α univariate at challenge to obtain next α and send it to the
-        // verifier
-        next_accumulator->alpha = instances.alpha.evaluate(challenge);
-        transcript->send_to_verifier("next_alpha", next_accumulator->alpha);
-
-        // Evaluate each relation parameter univariate at challenge to obtain the folded relation parameters and send to
-        // the verifier
-        auto combined_relation_parameters = instances.relation_parameters;
-        auto folded_relation_parameters = proof_system::RelationParameters<FF>{
-            combined_relation_parameters.eta.evaluate(challenge),
-            combined_relation_parameters.beta.evaluate(challenge),
-            combined_relation_parameters.gamma.evaluate(challenge),
-            combined_relation_parameters.public_input_delta.evaluate(challenge),
-            combined_relation_parameters.lookup_grand_product_delta.evaluate(challenge),
-        };
-        transcript->send_to_verifier("next_eta", folded_relation_parameters.eta);
-        transcript->send_to_verifier("next_beta", folded_relation_parameters.beta);
-        transcript->send_to_verifier("next_gamma", folded_relation_parameters.gamma);
-        transcript->send_to_verifier("next_public_input_delta", folded_relation_parameters.public_input_delta);
-        transcript->send_to_verifier("next_lookup_grand_product_delta",
-                                     folded_relation_parameters.lookup_grand_product_delta);
-        next_accumulator->relation_parameters = folded_relation_parameters;
-
-        // Fold the verification key and send it to the verifier
-        auto acc_vk = std::make_shared<VerificationKey>(instances[0]->prover_polynomials.get_polynomial_size(),
-                                                        instances[0]->public_inputs.size());
-        auto labels = next_accumulator->commitment_labels.get_precomputed();
-        size_t vk_idx = 0;
-        for (auto& vk : acc_vk->get_all()) {
-            size_t inst = 0;
-            vk = Commitment::infinity();
-            for (auto& instance : instances) {
-                vk = vk + (instance->verification_key->get_all()[vk_idx]) * lagranges[inst];
-                inst++;
-            }
-            transcript->send_to_verifier("next_" + labels[vk_idx], vk);
-            vk_idx++;
-        }
-        next_accumulator->verification_key = acc_vk;
-
-        return next_accumulator;
-    }
-=======
     std::shared_ptr<Instance> compute_next_accumulator(
         ProverInstances& instances,
         Univariate<FF, ProverInstances::BATCHED_EXTENDED_LENGTH, ProverInstances::NUM>& combiner_quotient,
         const FF& challenge,
         const FF& compressed_perturbator);
->>>>>>> 12249bf9
 };
 
 extern template class ProtoGalaxyProver_<ProverInstances_<honk::flavor::Ultra, 2>>;
