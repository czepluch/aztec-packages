--- conflicted
+++ resolved
@@ -1,4 +1,3 @@
-<<<<<<< HEAD
 // #include "barretenberg/flavor/ultra.hpp"
 // #include "barretenberg/honk/utils/testing.hpp"
 // #include "barretenberg/protogalaxy/protogalaxy_prover.hpp"
@@ -37,7 +36,7 @@
 //             std::array<std::array<Polynomial, Flavor::NUM_ALL_ENTITIES>, NUM_INSTANCES> storage_arrays;
 //             ProtoGalaxyProver prover;
 //             std::vector<FF> pow_betas = { FF(1), FF(2) };
-//             auto alpha = FF(0); // focus on the arithmetic relation only
+//             // auto alpha = FF(0); // focus on the arithmetic relation only
 
 //             for (size_t idx = 0; idx < NUM_INSTANCES; idx++) {
 //                 auto instance = std::make_shared<ProverInstance>();
@@ -51,28 +50,27 @@
 
 //             ProverInstances instances{ instance_data };
 
-//             auto result = prover.compute_combiner(instances, pow_betas, alpha);
-//             auto expected_result =
-//                 barretenberg::Univariate<FF, 13>(std::array<FF, 13>{ 87706,
-//                                                                      13644570,
-//                                                                      76451738,
-//                                                                      226257946,
-//                                                                      static_cast<uint64_t>(500811930),
-//                                                                      static_cast<uint64_t>(937862426),
-//                                                                      static_cast<uint64_t>(1575158170),
-//                                                                      static_cast<uint64_t>(2450447898),
-//                                                                      static_cast<uint64_t>(3601480346),
-//                                                                      static_cast<uint64_t>(5066004250),
-//                                                                      static_cast<uint64_t>(6881768346),
-//                                                                      static_cast<uint64_t>(9086521370),
-//                                                                      static_cast<uint64_t>(11718012058) });
+//             auto result = prover.compute_combiner(instances, pow_betas);
+//             auto expected_result = barretenberg::Univariate<FF, 12>(std::array<FF, 12>{
+//                 87706,
+//                 13644570,
+//                 76451738,
+//                 226257946,
+//                 static_cast<uint64_t>(500811930),
+//                 static_cast<uint64_t>(937862426),
+//                 static_cast<uint64_t>(1575158170),
+//                 static_cast<uint64_t>(2450447898),
+//                 static_cast<uint64_t>(3601480346),
+//                 static_cast<uint64_t>(5066004250),
+//                 static_cast<uint64_t>(6881768346),
+//                 static_cast<uint64_t>(9086521370),
+//             });
 //             EXPECT_EQ(result, expected_result);
 //         } else {
 //             std::vector<std::shared_ptr<ProverInstance>> instance_data(NUM_INSTANCES);
 //             std::array<std::array<Polynomial, Flavor::NUM_ALL_ENTITIES>, NUM_INSTANCES> storage_arrays;
 //             ProtoGalaxyProver prover;
 //             std::vector<FF> pow_betas = { FF(1), FF(2) };
-//             auto alpha = FF(0); // focus on the arithmetic relation only
 
 //             for (size_t idx = 0; idx < NUM_INSTANCES; idx++) {
 //                 auto instance = std::make_shared<ProverInstance>();
@@ -85,6 +83,7 @@
 //             }
 
 //             ProverInstances instances{ instance_data };
+//             // instances->alpha = FF(0); // focus on the arithmetic relation only
 
 //             const auto create_add_gate = [](auto& polys, const size_t idx, FF w_l, FF w_r) {
 //                 polys.w_l[idx] = w_l;
@@ -130,9 +129,9 @@
 //             relation value:
 //                       0    0    0    0    0    0    0              0    0    6   18   36   60   90      */
 
-//             auto result = prover.compute_combiner(instances, pow_betas, alpha);
-//             auto expected_result = barretenberg::Univariate<FF, 13>(
-//                 std::array<FF, 13>{ 0, 0, 12, 36, 72, 120, 180, 252, 336, 432, 540, 660, 792 });
+//             auto result = prover.compute_combiner(instances, pow_betas);
+//             auto expected_result = barretenberg::Univariate<FF, 12>(
+//                 std::array<FF, 12>{ 0, 0, 12, 36, 72, 120, 180, 252, 336, 432, 540, 660 });
 
 //             EXPECT_EQ(result, expected_result);
 //         }
@@ -141,249 +140,54 @@
 //     run_test(false);
 // };
 
-// TEST(Protogalaxy, CombinerOn4Instances)
-// {
-//     constexpr size_t NUM_INSTANCES = 4;
-//     using ProverInstance = ProverInstance_<Flavor>;
-//     using ProverInstances = ProverInstances_<Flavor, NUM_INSTANCES>;
-//     using ProtoGalaxyProver = ProtoGalaxyProver_<ProverInstances>;
+// // TEST(Protogalaxy, CombinerOn4Instances)
+// // {
+// //     constexpr size_t NUM_INSTANCES = 4;
+// //     using ProverInstance = ProverInstance_<Flavor>;
+// //     using ProverInstances = ProverInstances_<Flavor, NUM_INSTANCES>;
+// //     using ProtoGalaxyProver = ProtoGalaxyProver_<ProverInstances>;
 
-//     const auto zero_all_selectors = [](auto& polys) {
-//         std::fill(polys.q_arith.begin(), polys.q_arith.end(), 0);
-//         std::fill(polys.q_sort.begin(), polys.q_sort.end(), 0);
-//         std::fill(polys.q_elliptic.begin(), polys.q_elliptic.end(), 0);
-//         std::fill(polys.q_aux.begin(), polys.q_aux.end(), 0);
-//         std::fill(polys.q_lookup.begin(), polys.q_lookup.end(), 0);
-//         std::fill(polys.q_4.begin(), polys.q_4.end(), 0);
-//         std::fill(polys.w_4.begin(), polys.w_4.end(), 0);
-//         std::fill(polys.w_4_shift.begin(), polys.w_4_shift.end(), 0);
-//     };
+// //     const auto zero_all_selectors = [](auto& polys) {
+// //         std::fill(polys.q_arith.begin(), polys.q_arith.end(), 0);
+// //         std::fill(polys.q_sort.begin(), polys.q_sort.end(), 0);
+// //         std::fill(polys.q_elliptic.begin(), polys.q_elliptic.end(), 0);
+// //         std::fill(polys.q_aux.begin(), polys.q_aux.end(), 0);
+// //         std::fill(polys.q_lookup.begin(), polys.q_lookup.end(), 0);
+// //         std::fill(polys.q_4.begin(), polys.q_4.end(), 0);
+// //         std::fill(polys.w_4.begin(), polys.w_4.end(), 0);
+// //         std::fill(polys.w_4_shift.begin(), polys.w_4_shift.end(), 0);
+// //     };
 
-//     auto run_test = [&]() {
-//         std::vector<std::shared_ptr<ProverInstance>> instance_data(NUM_INSTANCES);
-//         std::array<std::array<Polynomial, Flavor::NUM_ALL_ENTITIES>, NUM_INSTANCES> storage_arrays;
-//         ProtoGalaxyProver prover;
-//         auto alpha = FF(0); // focus on the arithmetic relation only
-//         std::vector<FF> pow_betas = { FF(1), FF(2) };
+// //     auto run_test = [&]() {
+// //         std::vector<std::shared_ptr<ProverInstance>> instance_data(NUM_INSTANCES);
+// //         std::array<std::array<Polynomial, Flavor::NUM_ALL_ENTITIES>, NUM_INSTANCES> storage_arrays;
+// //         ProtoGalaxyProver prover;
+// //         std::vector<FF> pow_betas = { FF(1), FF(2) };
 
-//         for (size_t idx = 0; idx < NUM_INSTANCES; idx++) {
-//             auto instance = std::make_shared<ProverInstance>();
-//             auto [storage, prover_polynomials] = proof_system::honk::get_zero_prover_polynomials<Flavor>(
-//                 /*log_circuit_size=*/1);
-//             storage_arrays[idx] = std::move(storage);
-//             instance->prover_polynomials = prover_polynomials;
-//             instance_data[idx] = instance;
-//         }
+// //         for (size_t idx = 0; idx < NUM_INSTANCES; idx++) {
+// //             auto instance = std::make_shared<ProverInstance>();
+// //             auto [storage, prover_polynomials] = proof_system::honk::get_zero_prover_polynomials<Flavor>(
+// //                 /*log_circuit_size=*/1);
+// //             storage_arrays[idx] = std::move(storage);
+// //             instance->prover_polynomials = prover_polynomials;
+// //             instance_data[idx] = instance;
+// //         }
 
-//         ProverInstances instances{ instance_data };
+// //         ProverInstances instances{ instance_data };
+// //         // instances.alpha = Univariate; // focus on the arithmetic relation only
 
-//         zero_all_selectors(instances[0]->prover_polynomials);
-//         zero_all_selectors(instances[1]->prover_polynomials);
-//         zero_all_selectors(instances[2]->prover_polynomials);
-//         zero_all_selectors(instances[3]->prover_polynomials);
+// //         zero_all_selectors(instances[0]->prover_polynomials);
+// //         zero_all_selectors(instances[1]->prover_polynomials);
+// //         zero_all_selectors(instances[2]->prover_polynomials);
+// //         zero_all_selectors(instances[3]->prover_polynomials);
 
-//         auto result = prover.compute_combiner(instances, pow_betas, alpha);
-//         std::array<FF, 37> zeroes;
-//         std::fill(zeroes.begin(), zeroes.end(), 0);
-//         auto expected_result = barretenberg::Univariate<FF, 37>(zeroes);
-//         EXPECT_EQ(result, expected_result);
-//     };
-//     run_test();
-// };
+// //         auto result = prover.compute_combiner(instances, pow_betas);
+// //         std::array<FF, 34> zeroes;
+// //         std::fill(zeroes.begin(), zeroes.end(), 0);
+// //         auto expected_result = barretenberg::Univariate<FF, 34>(zeroes);
+// //         EXPECT_EQ(result, expected_result);
+// //     };
+// //     run_test();
+// // };
 
-// } // namespace barretenberg::test_protogalaxy_prover
-=======
-#include "barretenberg/flavor/ultra.hpp"
-#include "barretenberg/honk/utils/testing.hpp"
-#include "barretenberg/protogalaxy/protogalaxy_prover.hpp"
-#include "barretenberg/relations/relation_parameters.hpp"
-#include "barretenberg/sumcheck/instance/instances.hpp"
-#include <gtest/gtest.h>
-
-using namespace proof_system::honk;
-namespace barretenberg::test_protogalaxy_prover {
-using Flavor = proof_system::honk::flavor::Ultra;
-using Polynomial = typename Flavor::Polynomial;
-using FF = typename Flavor::FF;
-using RelationParameters = proof_system::RelationParameters<FF>;
-
-TEST(Protogalaxy, CombinerOn2Instances)
-{
-    constexpr size_t NUM_INSTANCES = 2;
-    using ProverInstance = ProverInstance_<Flavor>;
-    using ProverInstances = ProverInstances_<Flavor, NUM_INSTANCES>;
-    using ProtoGalaxyProver = ProtoGalaxyProver_<ProverInstances>;
-
-    const auto restrict_to_standard_arithmetic_relation = [](auto& polys) {
-        std::fill(polys.q_arith.begin(), polys.q_arith.end(), 1);
-        std::fill(polys.q_sort.begin(), polys.q_sort.end(), 0);
-        std::fill(polys.q_elliptic.begin(), polys.q_elliptic.end(), 0);
-        std::fill(polys.q_aux.begin(), polys.q_aux.end(), 0);
-        std::fill(polys.q_lookup.begin(), polys.q_lookup.end(), 0);
-        std::fill(polys.q_4.begin(), polys.q_4.end(), 0);
-        std::fill(polys.w_4.begin(), polys.w_4.end(), 0);
-        std::fill(polys.w_4_shift.begin(), polys.w_4_shift.end(), 0);
-    };
-
-    auto run_test = [&](bool is_random_input) {
-        if (is_random_input) {
-            std::vector<std::shared_ptr<ProverInstance>> instance_data(NUM_INSTANCES);
-            std::array<std::array<Polynomial, Flavor::NUM_ALL_ENTITIES>, NUM_INSTANCES> storage_arrays;
-            ProtoGalaxyProver prover;
-            std::vector<FF> pow_betas = { FF(1), FF(2) };
-            auto alpha = FF(0); // focus on the arithmetic relation only
-
-            for (size_t idx = 0; idx < NUM_INSTANCES; idx++) {
-                auto instance = std::make_shared<ProverInstance>();
-                auto [storage, prover_polynomials] = proof_system::honk::get_sequential_prover_polynomials<Flavor>(
-                    /*log_circuit_size=*/1, idx * 128);
-                restrict_to_standard_arithmetic_relation(prover_polynomials);
-                storage_arrays[idx] = std::move(storage);
-                instance->prover_polynomials = prover_polynomials;
-                instance_data[idx] = instance;
-            }
-
-            ProverInstances instances{ instance_data };
-
-            auto result = prover.compute_combiner(instances, pow_betas, alpha);
-            auto expected_result =
-                barretenberg::Univariate<FF, 13>(std::array<FF, 13>{ 87706,
-                                                                     13644570,
-                                                                     76451738,
-                                                                     226257946,
-                                                                     static_cast<uint64_t>(500811930),
-                                                                     static_cast<uint64_t>(937862426),
-                                                                     static_cast<uint64_t>(1575158170),
-                                                                     static_cast<uint64_t>(2450447898),
-                                                                     static_cast<uint64_t>(3601480346),
-                                                                     static_cast<uint64_t>(5066004250),
-                                                                     static_cast<uint64_t>(6881768346),
-                                                                     static_cast<uint64_t>(9086521370),
-                                                                     static_cast<uint64_t>(11718012058) });
-            EXPECT_EQ(result, expected_result);
-        } else {
-            std::vector<std::shared_ptr<ProverInstance>> instance_data(NUM_INSTANCES);
-            std::array<std::array<Polynomial, Flavor::NUM_ALL_ENTITIES>, NUM_INSTANCES> storage_arrays;
-            ProtoGalaxyProver prover;
-            std::vector<FF> pow_betas = { FF(1), FF(2) };
-            auto alpha = FF(0); // focus on the arithmetic relation only
-
-            for (size_t idx = 0; idx < NUM_INSTANCES; idx++) {
-                auto instance = std::make_shared<ProverInstance>();
-                auto [storage, prover_polynomials] = proof_system::honk::get_zero_prover_polynomials<Flavor>(
-                    /*log_circuit_size=*/1);
-                restrict_to_standard_arithmetic_relation(prover_polynomials);
-                storage_arrays[idx] = std::move(storage);
-                instance->prover_polynomials = prover_polynomials;
-                instance_data[idx] = instance;
-            }
-
-            ProverInstances instances{ instance_data };
-
-            const auto create_add_gate = [](auto& polys, const size_t idx, FF w_l, FF w_r) {
-                polys.w_l[idx] = w_l;
-                polys.w_r[idx] = w_r;
-                polys.w_o[idx] = w_l + w_r;
-                polys.q_l[idx] = 1;
-                polys.q_r[idx] = 1;
-                polys.q_o[idx] = -1;
-            };
-
-            const auto create_mul_gate = [](auto& polys, const size_t idx, FF w_l, FF w_r) {
-                polys.w_l[idx] = w_l;
-                polys.w_r[idx] = w_r;
-                polys.w_o[idx] = w_l * w_r;
-                polys.q_m[idx] = 1;
-                polys.q_o[idx] = -1;
-            };
-
-            create_add_gate(instances[0]->prover_polynomials, 0, 1, 2);
-            create_add_gate(instances[0]->prover_polynomials, 1, 0, 4);
-            create_add_gate(instances[1]->prover_polynomials, 0, 3, 4);
-            create_mul_gate(instances[1]->prover_polynomials, 1, 1, 4);
-
-            restrict_to_standard_arithmetic_relation(instances[0]->prover_polynomials);
-            restrict_to_standard_arithmetic_relation(instances[1]->prover_polynomials);
-
-            /* Instance 0                                    Instance 1
-                w_l w_r w_o q_m q_l q_r q_o q_c               w_l w_r w_o q_m q_l q_r q_o q_c
-                1   2   3   0   1   1   -1  0                 3   4   7   0   1   1   -1  0
-                0   4   4   0   1   1   -1  0                 1   4   4   1   0   0   -1  0             */
-
-            /* Lagrange-combined values, row index 0         Lagrange-combined values, row index 1
-                in    0    1    2    3    4    5    6        in    0    1    2    3    4    5    6
-                w_l   1    3    5    7    9   11   13        w_l   0    1    2    3    4    5    6
-                w_r   2    4    6    8   10   12   14        w_r   4    4    4    4    4    4    4
-                w_o   3    7   11   15   19   23   27        w_o   4    4    4    4    4    4    0
-                q_m   0    0    0    0    0    0    0        q_m   0    1    2    3    4    5    6
-                q_l   1    1    1    1    1    1    1        q_l   1    0   -1   -2   -3   -4   -5
-                q_r   1    1    1    1    1    1    1        q_r   1    0   -1   -2   -3   -4   -5
-                q_o  -1   -1   -1   -1   -1   -1   -1        q_o  -1   -1   -1   -1   -1   -1   -1
-                q_c   0    0    0    0    0    0    0        q_c   0    0    0    0    0    0    0
-
-            relation value:
-                      0    0    0    0    0    0    0              0    0    6   18   36   60   90      */
-
-            auto result = prover.compute_combiner(instances, pow_betas, alpha);
-            auto expected_result = barretenberg::Univariate<FF, 13>(
-                std::array<FF, 13>{ 0, 0, 12, 36, 72, 120, 180, 252, 336, 432, 540, 660, 792 });
-
-            EXPECT_EQ(result, expected_result);
-        }
-    };
-    run_test(true);
-    run_test(false);
-};
-
-TEST(Protogalaxy, CombinerOn4Instances)
-{
-    constexpr size_t NUM_INSTANCES = 4;
-    using ProverInstance = ProverInstance_<Flavor>;
-    using ProverInstances = ProverInstances_<Flavor, NUM_INSTANCES>;
-    using ProtoGalaxyProver = ProtoGalaxyProver_<ProverInstances>;
-
-    const auto zero_all_selectors = [](auto& polys) {
-        std::fill(polys.q_arith.begin(), polys.q_arith.end(), 0);
-        std::fill(polys.q_sort.begin(), polys.q_sort.end(), 0);
-        std::fill(polys.q_elliptic.begin(), polys.q_elliptic.end(), 0);
-        std::fill(polys.q_aux.begin(), polys.q_aux.end(), 0);
-        std::fill(polys.q_lookup.begin(), polys.q_lookup.end(), 0);
-        std::fill(polys.q_4.begin(), polys.q_4.end(), 0);
-        std::fill(polys.w_4.begin(), polys.w_4.end(), 0);
-        std::fill(polys.w_4_shift.begin(), polys.w_4_shift.end(), 0);
-    };
-
-    auto run_test = [&]() {
-        std::vector<std::shared_ptr<ProverInstance>> instance_data(NUM_INSTANCES);
-        std::array<std::array<Polynomial, Flavor::NUM_ALL_ENTITIES>, NUM_INSTANCES> storage_arrays;
-        ProtoGalaxyProver prover;
-        auto alpha = FF(0); // focus on the arithmetic relation only
-        std::vector<FF> pow_betas = { FF(1), FF(2) };
-
-        for (size_t idx = 0; idx < NUM_INSTANCES; idx++) {
-            auto instance = std::make_shared<ProverInstance>();
-            auto [storage, prover_polynomials] = proof_system::honk::get_zero_prover_polynomials<Flavor>(
-                /*log_circuit_size=*/1);
-            storage_arrays[idx] = std::move(storage);
-            instance->prover_polynomials = prover_polynomials;
-            instance_data[idx] = instance;
-        }
-
-        ProverInstances instances{ instance_data };
-
-        zero_all_selectors(instances[0]->prover_polynomials);
-        zero_all_selectors(instances[1]->prover_polynomials);
-        zero_all_selectors(instances[2]->prover_polynomials);
-        zero_all_selectors(instances[3]->prover_polynomials);
-
-        auto result = prover.compute_combiner(instances, pow_betas, alpha);
-        std::array<FF, 37> zeroes;
-        std::fill(zeroes.begin(), zeroes.end(), 0);
-        auto expected_result = barretenberg::Univariate<FF, 37>(zeroes);
-        EXPECT_EQ(result, expected_result);
-    };
-    run_test();
-};
-
-} // namespace barretenberg::test_protogalaxy_prover
->>>>>>> 4229173e
+// } // namespace barretenberg::test_protogalaxy_prover