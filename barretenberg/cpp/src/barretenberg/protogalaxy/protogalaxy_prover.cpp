#include "protogalaxy_prover.hpp"
#include "barretenberg/flavor/flavor.hpp"
namespace proof_system::honk {

template <class ProverInstances> void ProtoGalaxyProver_<ProverInstances>::prepare_for_folding()
{
    auto idx = 0;
    for (auto it = instances.begin(); it != instances.end(); it++, idx++) {
        auto instance = *it;
        instance->initialize_prover_polynomials();

        auto domain_separator = std::to_string(idx);
        const auto circuit_size = static_cast<uint32_t>(instance->proving_key->circuit_size);
        const auto num_public_inputs = static_cast<uint32_t>(instance->proving_key->num_public_inputs);

        transcript.send_to_verifier(domain_separator + "_circuit_size", circuit_size);
        transcript.send_to_verifier(domain_separator + "_public_input_size", num_public_inputs);
        transcript.send_to_verifier(domain_separator + "_pub_inputs_offset",
                                    static_cast<uint32_t>(instance->pub_inputs_offset));

        for (size_t i = 0; i < instance->proving_key->num_public_inputs; ++i) {
            auto public_input_i = instance->public_inputs[i];
            transcript.send_to_verifier(domain_separator + "_public_input_" + std::to_string(i), public_input_i);
        }

        auto [eta, beta, gamma] = transcript.get_challenges(
            domain_separator + "_eta", domain_separator + "_beta", domain_separator + "_gamma");
        instance->compute_sorted_accumulator_polynomials(eta);
        instance->compute_grand_product_polynomials(beta, gamma);
        instance->alpha = transcript.get_challenge(domain_separator + "_alpha");
    }

    fold_relation_parameters(instances);
    accumulate_alpha(instances);
}

// TODO(#https://github.com/AztecProtocol/barretenberg/issues/689): finalise implementation this function
template <class ProverInstances>
ProverFoldingResult<typename ProverInstances::Flavor> ProtoGalaxyProver_<ProverInstances>::fold_instances()
{
    prepare_for_folding();
    // TODO(#https://github.com/AztecProtocol/barretenberg/issues/740): Handle the case where we are folding for the
    // first time and accumulator is 0
    // TODO(#https://github.com/AztecProtocol/barretenberg/issues/763): Fold alpha
<<<<<<< HEAD
    auto delta = transcript.get_challenge("delta");
    auto accumulator = get_accumulator();
    auto instance_size = accumulator->prover_polynomials[0].size();
    const auto log_instance_size = static_cast<size_t>(numeric::get_msb(instance_size));
    auto deltas = compute_round_challenge_pows(log_instance_size, delta);

    auto perturbator = compute_perturbator(accumulator, deltas);
=======
    auto [alpha, delta] = transcript.get_challenges("alpha", "delta");
    auto accumulator = get_accumulator();
    auto instance_size = accumulator->prover_polynomials.get_polynomial_size();
    const auto log_instance_size = static_cast<size_t>(numeric::get_msb(instance_size));
    auto deltas = compute_round_challenge_pows(log_instance_size, delta);

    auto perturbator = compute_perturbator(accumulator, deltas, alpha);
>>>>>>> 4229173e
    for (size_t idx = 0; idx <= log_instance_size; idx++) {
        transcript.send_to_verifier("perturbator_" + std::to_string(idx), perturbator[idx]);
    }

    auto perturbator_challenge = transcript.get_challenge("perturbator_challenge");
    auto compressed_perturbator = perturbator.evaluate(perturbator_challenge);
    std::vector<FF> betas_star(log_instance_size);
    betas_star[0] = 1;
    auto betas = accumulator->folding_parameters.gate_separation_challenges;
    for (size_t idx = 1; idx < log_instance_size; idx++) {
        betas_star[idx] = betas[idx] + perturbator_challenge * deltas[idx - 1];
    }

    auto pow_betas_star = compute_pow_polynomial_at_values(betas_star, instance_size);

<<<<<<< HEAD
    auto combiner = compute_combiner(instances, pow_betas_star);
=======
    auto combiner = compute_combiner(instances, pow_betas_star, alpha);
>>>>>>> 4229173e
    auto combiner_quotient = compute_combiner_quotient(compressed_perturbator, combiner);
    for (size_t idx = ProverInstances::NUM; idx < combiner.size(); idx++) {
        transcript.send_to_verifier("combiner_quotient_" + std::to_string(idx), combiner_quotient.value_at(idx));
    }
<<<<<<< HEAD
    auto combiner_challenge = transcript.get_challenge("combiner_qoutient_challenge");
    auto combiner_quotient_at_challenge = combiner_quotient.evaluate(combiner_challenge);

    // TODO(https://github.com/AztecProtocol/barretenberg/issues/764): Generalise these formulas as well as computation
=======
    auto combiner_challenge = transcript.get_challenge("combiner_quotient_challenge");
    auto combiner_quotient_at_challenge = combiner_quotient.evaluate(combiner_challenge);

    // TODO(https://github.com/AztecProtocol/barretenberg/issues/764): Generalize these formulas as well as computation
>>>>>>> 4229173e
    // of Lagrange basis
    auto vanishing_polynomial_at_challenge = combiner_challenge * (combiner_challenge - FF(1));
    auto lagrange_0_at_challenge = FF(1) - combiner_challenge;

    auto new_target_sum = compressed_perturbator * lagrange_0_at_challenge +
                          vanishing_polynomial_at_challenge * combiner_quotient_at_challenge;

    ProverFoldingResult<Flavor> res;
    res.params.target_sum = new_target_sum;
    res.folding_data = transcript.proof_data;
    return res;
}
template class ProtoGalaxyProver_<ProverInstances_<honk::flavor::Ultra, 2>>;
template class ProtoGalaxyProver_<ProverInstances_<honk::flavor::GoblinUltra, 2>>;
} // namespace proof_system::honk<|MERGE_RESOLUTION|>--- conflicted
+++ resolved
@@ -42,23 +42,13 @@
     // TODO(#https://github.com/AztecProtocol/barretenberg/issues/740): Handle the case where we are folding for the
     // first time and accumulator is 0
     // TODO(#https://github.com/AztecProtocol/barretenberg/issues/763): Fold alpha
-<<<<<<< HEAD
     auto delta = transcript.get_challenge("delta");
-    auto accumulator = get_accumulator();
-    auto instance_size = accumulator->prover_polynomials[0].size();
-    const auto log_instance_size = static_cast<size_t>(numeric::get_msb(instance_size));
-    auto deltas = compute_round_challenge_pows(log_instance_size, delta);
-
-    auto perturbator = compute_perturbator(accumulator, deltas);
-=======
-    auto [alpha, delta] = transcript.get_challenges("alpha", "delta");
     auto accumulator = get_accumulator();
     auto instance_size = accumulator->prover_polynomials.get_polynomial_size();
     const auto log_instance_size = static_cast<size_t>(numeric::get_msb(instance_size));
     auto deltas = compute_round_challenge_pows(log_instance_size, delta);
 
-    auto perturbator = compute_perturbator(accumulator, deltas, alpha);
->>>>>>> 4229173e
+    auto perturbator = compute_perturbator(accumulator, deltas);
     for (size_t idx = 0; idx <= log_instance_size; idx++) {
         transcript.send_to_verifier("perturbator_" + std::to_string(idx), perturbator[idx]);
     }
@@ -74,26 +64,15 @@
 
     auto pow_betas_star = compute_pow_polynomial_at_values(betas_star, instance_size);
 
-<<<<<<< HEAD
     auto combiner = compute_combiner(instances, pow_betas_star);
-=======
-    auto combiner = compute_combiner(instances, pow_betas_star, alpha);
->>>>>>> 4229173e
     auto combiner_quotient = compute_combiner_quotient(compressed_perturbator, combiner);
     for (size_t idx = ProverInstances::NUM; idx < combiner.size(); idx++) {
         transcript.send_to_verifier("combiner_quotient_" + std::to_string(idx), combiner_quotient.value_at(idx));
     }
-<<<<<<< HEAD
-    auto combiner_challenge = transcript.get_challenge("combiner_qoutient_challenge");
-    auto combiner_quotient_at_challenge = combiner_quotient.evaluate(combiner_challenge);
-
-    // TODO(https://github.com/AztecProtocol/barretenberg/issues/764): Generalise these formulas as well as computation
-=======
     auto combiner_challenge = transcript.get_challenge("combiner_quotient_challenge");
     auto combiner_quotient_at_challenge = combiner_quotient.evaluate(combiner_challenge);
 
     // TODO(https://github.com/AztecProtocol/barretenberg/issues/764): Generalize these formulas as well as computation
->>>>>>> 4229173e
     // of Lagrange basis
     auto vanishing_polynomial_at_challenge = combiner_challenge * (combiner_challenge - FF(1));
     auto lagrange_0_at_challenge = FF(1) - combiner_challenge;
