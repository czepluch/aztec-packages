--- conflicted
+++ resolved
@@ -79,7 +79,6 @@
         auto public_input_i = instance->public_inputs[i];
         transcript->send_to_verifier(domain_separator + "_public_input_" + std::to_string(i), public_input_i);
     }
-<<<<<<< HEAD
 
     transcript->send_to_verifier(domain_separator + "_eta", instance->relation_parameters.eta);
     transcript->send_to_verifier(domain_separator + "_beta", instance->relation_parameters.beta);
@@ -120,56 +119,9 @@
         send_accumulator(instance, domain_separator);
     } else {
         finalise_and_send_instance(instance, domain_separator);
-=======
-
-    transcript->send_to_verifier(domain_separator + "_eta", instance->relation_parameters.eta);
-    transcript->send_to_verifier(domain_separator + "_beta", instance->relation_parameters.beta);
-    transcript->send_to_verifier(domain_separator + "_gamma", instance->relation_parameters.gamma);
-    transcript->send_to_verifier(domain_separator + "_public_input_delta",
-                                 instance->relation_parameters.public_input_delta);
-    transcript->send_to_verifier(domain_separator + "_lookup_grand_product_delta",
-                                 instance->relation_parameters.lookup_grand_product_delta);
-
-    transcript->send_to_verifier(domain_separator + "_alpha", instance->alpha);
-
-    auto folding_parameters = instance->folding_parameters;
-    transcript->send_to_verifier(domain_separator + "_target_sum", folding_parameters.target_sum);
-    for (size_t idx = 0; idx < folding_parameters.gate_challenges.size(); idx++) {
-        transcript->send_to_verifier(domain_separator + "_gate_challenge_" + std::to_string(idx),
-                                     folding_parameters.gate_challenges[idx]);
-    }
-
-    auto comm_view = instance->witness_commitments.get_all();
-    auto witness_labels = instance->commitment_labels.get_witness();
-    for (size_t idx = 0; idx < witness_labels.size(); idx++) {
-        transcript->send_to_verifier(domain_separator + "_" + witness_labels[idx], comm_view[idx]);
->>>>>>> 12249bf9
     }
     idx++;
 
-<<<<<<< HEAD
-=======
-    auto vk_view = instance->verification_key->get_all();
-    auto vk_labels = instance->commitment_labels.get_precomputed();
-    for (size_t idx = 0; idx < vk_labels.size(); idx++) {
-        transcript->send_to_verifier(domain_separator + "_" + vk_labels[idx], vk_view[idx]);
-    }
-}
-
-template <class ProverInstances> void ProtoGalaxyProver_<ProverInstances>::prepare_for_folding()
-{
-    auto idx = 0;
-    auto instance = instances[0];
-    auto domain_separator = std::to_string(idx);
-    transcript->send_to_verifier(domain_separator + "is_accumulator", instance->is_accumulator);
-    if (instance->is_accumulator) {
-        send_accumulator(instance, domain_separator);
-    } else {
-        finalise_and_send_instance(instance, domain_separator);
-    }
-    idx++;
-
->>>>>>> 12249bf9
     for (auto it = instances.begin() + 1; it != instances.end(); it++, idx++) {
         auto instance = *it;
         auto domain_separator = std::to_string(idx);
@@ -193,7 +145,6 @@
     for (size_t idx = 0; idx <= accumulator->log_instance_size; idx++) {
         transcript->send_to_verifier("perturbator_" + std::to_string(idx), perturbator[idx]);
     }
-<<<<<<< HEAD
     assert(perturbator[0] == accumulator->target_sum);
     auto perturbator_challenge = transcript->get_challenge("perturbator_challenge");
     instances.next_gate_challenges =
@@ -205,35 +156,11 @@
     combine_alpha(instances);
     auto combiner = compute_combiner(instances, pow_betas_star);
 
-=======
-    assert(perturbator[0] == accumulator->folding_parameters.target_sum);
-    auto perturbator_challenge = transcript->get_challenge("perturbator_challenge");
-    instances.next_gate_challenges =
-        update_gate_challenges(perturbator_challenge, accumulator->folding_parameters.gate_challenges, deltas);
-    const auto pow_betas_star =
-        compute_pow_polynomial_at_values(instances.next_gate_challenges, accumulator->instance_size);
-
-    combine_relation_parameters(instances);
-    combine_alpha(instances);
-    auto combiner = compute_combiner(instances, pow_betas_star);
-
->>>>>>> 12249bf9
     auto compressed_perturbator = perturbator.evaluate(perturbator_challenge);
     auto combiner_quotient = compute_combiner_quotient(compressed_perturbator, combiner);
 
     for (size_t idx = ProverInstances::NUM; idx < ProverInstances::BATCHED_EXTENDED_LENGTH; idx++) {
         transcript->send_to_verifier("combiner_quotient_" + std::to_string(idx), combiner_quotient.value_at(idx));
-<<<<<<< HEAD
-    }
-    auto combiner_challenge = transcript->get_challenge("combiner_quotient_challenge");
-
-    FoldingResult<Flavor> res;
-    res.accumulator =
-        compute_next_accumulator(instances, combiner_quotient, combiner_challenge, compressed_perturbator);
-    res.folding_data = transcript->proof_data;
-
-    return res;
-=======
     }
     auto combiner_challenge = transcript->get_challenge("combiner_quotient_challenge");
 
@@ -262,13 +189,14 @@
     auto next_accumulator = std::make_shared<Instance>();
 
     // Compute the next target sum and send the next folding parameters to the verifier
-    auto next_target_sum =
+    FF next_target_sum =
         compressed_perturbator * lagranges[0] + vanishing_polynomial_at_challenge * combiner_quotient_at_challenge;
-    next_accumulator->folding_parameters = { instances.next_gate_challenges, next_target_sum };
     transcript->send_to_verifier("next_target_sum", next_target_sum);
     for (size_t idx = 0; idx < instances.next_gate_challenges.size(); idx++) {
         transcript->send_to_verifier("next_gate_challenge_" + std::to_string(idx), instances.next_gate_challenges[idx]);
     }
+    next_accumulator->target_sum = next_target_sum;
+    next_accumulator->gate_challenges = instances.next_gate_challenges;
 
     // Allocate space, initialised to 0, for the prover polynomials of the next accumulator
     AllPolynomials storage;
@@ -371,7 +299,6 @@
     next_accumulator->verification_key = acc_vk;
 
     return next_accumulator;
->>>>>>> 12249bf9
 }
 
 template class ProtoGalaxyProver_<ProverInstances_<honk::flavor::Ultra, 2>>;
