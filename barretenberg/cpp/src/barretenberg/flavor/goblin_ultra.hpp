#pragma once
#include "barretenberg/commitment_schemes/kzg/kzg.hpp"
#include "barretenberg/flavor/flavor.hpp"
#include "barretenberg/polynomials/univariate.hpp"
#include "barretenberg/proof_system/circuit_builder/goblin_ultra_circuit_builder.hpp"
#include "barretenberg/relations/auxiliary_relation.hpp"
#include "barretenberg/relations/ecc_op_queue_relation.hpp"
#include "barretenberg/relations/elliptic_relation.hpp"
#include "barretenberg/relations/gen_perm_sort_relation.hpp"
#include "barretenberg/relations/lookup_relation.hpp"
#include "barretenberg/relations/permutation_relation.hpp"
#include "barretenberg/relations/ultra_arithmetic_relation.hpp"
#include "barretenberg/transcript/transcript.hpp"

namespace proof_system::honk::flavor {

class GoblinUltra {
  public:
    using CircuitBuilder = GoblinUltraCircuitBuilder;
    using Curve = curve::BN254;
    using FF = Curve::ScalarField;
    using GroupElement = Curve::Element;
    using Commitment = Curve::AffineElement;
    using CommitmentHandle = Curve::AffineElement;
    using PCS = pcs::kzg::KZG<Curve>;
    using Polynomial = barretenberg::Polynomial<FF>;
    using PolynomialHandle = std::span<FF>;
    using CommitmentKey = pcs::CommitmentKey<Curve>;
    using VerifierCommitmentKey = pcs::VerifierCommitmentKey<Curve>;

    static constexpr size_t NUM_WIRES = CircuitBuilder::NUM_WIRES;
    // The number of multivariate polynomials on which a sumcheck prover sumcheck operates (including shifts). We often
    // need containers of this size to hold related data, so we choose a name more agnostic than `NUM_POLYNOMIALS`.
    // Note: this number does not include the individual sorted list polynomials.
    // NUM = 43 (UH) + 4 op wires + 1 op wire "selector" + 3 (calldata + calldata_read_counts + q_busread)
    static constexpr size_t NUM_ALL_ENTITIES = 51;
    // The number of polynomials precomputed to describe a circuit and to aid a prover in constructing a satisfying
    // assignment of witnesses. We again choose a neutral name.
    static constexpr size_t NUM_PRECOMPUTED_ENTITIES = 27; // 25 (UH) + 1 op wire "selector" + q_busread
    // The total number of witness entities not including shifts.
    static constexpr size_t NUM_WITNESS_ENTITIES = 17; // 11 (UH) + 4 op wires + (calldata + calldata_read_counts)

    using GrandProductRelations =
        std::tuple<proof_system::UltraPermutationRelation<FF>, proof_system::LookupRelation<FF>>;

    // define the tuple of Relations that comprise the Sumcheck relation
    using Relations = std::tuple<proof_system::UltraArithmeticRelation<FF>,
                                 proof_system::UltraPermutationRelation<FF>,
                                 proof_system::LookupRelation<FF>,
                                 proof_system::GenPermSortRelation<FF>,
                                 proof_system::EllipticRelation<FF>,
                                 proof_system::AuxiliaryRelation<FF>,
                                 proof_system::EccOpQueueRelation<FF>>;

    static constexpr size_t MAX_PARTIAL_RELATION_LENGTH = compute_max_partial_relation_length<Relations>();
    static constexpr size_t MAX_TOTAL_RELATION_LENGTH = compute_max_total_relation_length<Relations>();

    // BATCHED_RELATION_PARTIAL_LENGTH = algebraic degree of sumcheck relation *after* multiplying by the `pow_zeta`
    // random polynomial e.g. For \sum(x) [A(x) * B(x) + C(x)] * PowZeta(X), relation length = 2 and random relation
    // length = 3
    static constexpr size_t BATCHED_RELATION_PARTIAL_LENGTH = MAX_PARTIAL_RELATION_LENGTH + 1;
    static constexpr size_t BATCHED_RELATION_TOTAL_LENGTH = MAX_TOTAL_RELATION_LENGTH + 1;
    static constexpr size_t NUM_RELATIONS = std::tuple_size_v<Relations>;

    template <size_t NUM_INSTANCES>
    using ProtogalaxyTupleOfTuplesOfUnivariates =
        decltype(create_protogalaxy_tuple_of_tuples_of_univariates<Relations, NUM_INSTANCES>());
    using SumcheckTupleOfTuplesOfUnivariates = decltype(create_sumcheck_tuple_of_tuples_of_univariates<Relations>());
    using TupleOfArraysOfValues = decltype(create_tuple_of_arrays_of_values<Relations>());

    // Whether or not the first row of the execution trace is reserved for 0s to enable shifts
    static constexpr bool has_zero_row = true;

  private:
    template <typename DataType, typename HandleType>
    /**
     * @brief A base class labelling precomputed entities and (ordered) subsets of interest.
     * @details Used to build the proving key and verification key.
     */
    class PrecomputedEntities : public PrecomputedEntities_<DataType, HandleType, NUM_PRECOMPUTED_ENTITIES> {
      public:
<<<<<<< HEAD
        DataType q_m;             // column 0
        DataType q_c;             // column 1
        DataType q_l;             // column 2
        DataType q_r;             // column 3
        DataType q_o;             // column 4
        DataType q_4;             // column 5
        DataType q_arith;         // column 6
        DataType q_sort;          // column 7
        DataType q_elliptic;      // column 8
        DataType q_aux;           // column 9
        DataType q_lookup;        // column 10
        DataType sigma_1;         // column 11
        DataType sigma_2;         // column 12
        DataType sigma_3;         // column 13
        DataType sigma_4;         // column 14
        DataType id_1;            // column 15
        DataType id_2;            // column 16
        DataType id_3;            // column 17
        DataType id_4;            // column 18
        DataType table_1;         // column 19
        DataType table_2;         // column 20
        DataType table_3;         // column 21
        DataType table_4;         // column 22
        DataType lagrange_first;  // column 23
        DataType lagrange_last;   // column 24
        DataType lagrange_ecc_op; // column 25, indicator poly for ecc op gates

        DEFINE_POINTER_VIEW(&q_m,
                            &q_c,
                            &q_l,
                            &q_r,
                            &q_o,
                            &q_4,
                            &q_arith,
                            &q_sort,
                            &q_elliptic,
                            &q_aux,
                            &q_lookup,
                            &sigma_1,
                            &sigma_2,
                            &sigma_3,
                            &sigma_4,
                            &id_1,
                            &id_2,
                            &id_3,
                            &id_4,
                            &table_1,
                            &table_2,
                            &table_3,
                            &table_4,
                            &lagrange_first,
                            &lagrange_last,
                            &lagrange_ecc_op)
=======
        DataType& q_m = std::get<0>(this->_data);
        DataType& q_c = std::get<1>(this->_data);
        DataType& q_l = std::get<2>(this->_data);
        DataType& q_r = std::get<3>(this->_data);
        DataType& q_o = std::get<4>(this->_data);
        DataType& q_4 = std::get<5>(this->_data);
        DataType& q_arith = std::get<6>(this->_data);
        DataType& q_sort = std::get<7>(this->_data);
        DataType& q_elliptic = std::get<8>(this->_data);
        DataType& q_aux = std::get<9>(this->_data);
        DataType& q_lookup = std::get<10>(this->_data);
        DataType& q_busread = std::get<11>(this->_data);
        DataType& sigma_1 = std::get<12>(this->_data);
        DataType& sigma_2 = std::get<13>(this->_data);
        DataType& sigma_3 = std::get<14>(this->_data);
        DataType& sigma_4 = std::get<15>(this->_data);
        DataType& id_1 = std::get<16>(this->_data);
        DataType& id_2 = std::get<17>(this->_data);
        DataType& id_3 = std::get<18>(this->_data);
        DataType& id_4 = std::get<19>(this->_data);
        DataType& table_1 = std::get<20>(this->_data);
        DataType& table_2 = std::get<21>(this->_data);
        DataType& table_3 = std::get<22>(this->_data);
        DataType& table_4 = std::get<23>(this->_data);
        DataType& lagrange_first = std::get<24>(this->_data);
        DataType& lagrange_last = std::get<25>(this->_data);
        DataType& lagrange_ecc_op = std::get<26>(this->_data); // indicator poly for ecc op gates
>>>>>>> fb15e907

        static constexpr CircuitType CIRCUIT_TYPE = CircuitBuilder::CIRCUIT_TYPE;

        std::vector<HandleType> get_selectors() override
        {
            return { q_m, q_c, q_l, q_r, q_o, q_4, q_arith, q_sort, q_elliptic, q_aux, q_lookup, q_busread };
        };
        std::vector<HandleType> get_sigma_polynomials() override { return { sigma_1, sigma_2, sigma_3, sigma_4 }; };
        std::vector<HandleType> get_id_polynomials() override { return { id_1, id_2, id_3, id_4 }; };

        std::vector<HandleType> get_table_polynomials() { return { table_1, table_2, table_3, table_4 }; };
    };

    /**
     * @brief Container for all witness polynomials used/constructed by the prover.
     * @details Shifts are not included here since they do not occupy their own memory.
     */
    template <typename DataType, typename HandleType>
    class WitnessEntities : public WitnessEntities_<DataType, HandleType, NUM_WITNESS_ENTITIES> {
      public:
<<<<<<< HEAD
        DataType w_l;           // column 0
        DataType w_r;           // column 1
        DataType w_o;           // column 2
        DataType w_4;           // column 3
        DataType sorted_1;      // column 4
        DataType sorted_2;      // column 5
        DataType sorted_3;      // column 6
        DataType sorted_4;      // column 7
        DataType sorted_accum;  // column 8
        DataType z_perm;        // column 9
        DataType z_lookup;      // column 10
        DataType ecc_op_wire_1; // column 11
        DataType ecc_op_wire_2; // column 12
        DataType ecc_op_wire_3; // column 13
        DataType ecc_op_wire_4; // column 14

        DEFINE_POINTER_VIEW(&w_l,
                            &w_r,
                            &w_o,
                            &w_4,
                            &sorted_1,
                            &sorted_2,
                            &sorted_3,
                            &sorted_4,
                            &sorted_accum,
                            &z_perm,
                            &z_lookup,
                            &ecc_op_wire_1,
                            &ecc_op_wire_2,
                            &ecc_op_wire_3,
                            &ecc_op_wire_4, )
=======
        DataType& w_l = std::get<0>(this->_data);
        DataType& w_r = std::get<1>(this->_data);
        DataType& w_o = std::get<2>(this->_data);
        DataType& w_4 = std::get<3>(this->_data);
        DataType& sorted_1 = std::get<4>(this->_data);
        DataType& sorted_2 = std::get<5>(this->_data);
        DataType& sorted_3 = std::get<6>(this->_data);
        DataType& sorted_4 = std::get<7>(this->_data);
        DataType& sorted_accum = std::get<8>(this->_data);
        DataType& z_perm = std::get<9>(this->_data);
        DataType& z_lookup = std::get<10>(this->_data);
        DataType& ecc_op_wire_1 = std::get<11>(this->_data);
        DataType& ecc_op_wire_2 = std::get<12>(this->_data);
        DataType& ecc_op_wire_3 = std::get<13>(this->_data);
        DataType& ecc_op_wire_4 = std::get<14>(this->_data);
        DataType& calldata = std::get<15>(this->_data);
        DataType& calldata_read_counts = std::get<16>(this->_data);
>>>>>>> fb15e907

        std::vector<HandleType> get_wires() override { return { w_l, w_r, w_o, w_4 }; };
        std::vector<HandleType> get_ecc_op_wires()
        {
            return { ecc_op_wire_1, ecc_op_wire_2, ecc_op_wire_3, ecc_op_wire_4 };
        };
        // The sorted concatenations of table and witness data needed for plookup.
        std::vector<HandleType> get_sorted_polynomials() { return { sorted_1, sorted_2, sorted_3, sorted_4 }; };
    };

    /**
     * @brief A base class labelling all entities (for instance, all of the polynomials used by the prover during
     * sumcheck) in this Honk variant along with particular subsets of interest
     * @details Used to build containers for: the prover's polynomial during sumcheck; the sumcheck's folded
     * polynomials; the univariates consturcted during during sumcheck; the evaluations produced by sumcheck.
     *
     * Symbolically we have: AllEntities = PrecomputedEntities + WitnessEntities + "ShiftedEntities". It could be
     * implemented as such, but we have this now.
     */
    template <typename DataType, typename HandleType>
    class AllEntities : public AllEntities_<DataType, HandleType, NUM_ALL_ENTITIES> {
      public:
<<<<<<< HEAD
        DataType q_c;                // column 0
        DataType q_l;                // column 1
        DataType q_r;                // column 2
        DataType q_o;                // column 3
        DataType q_4;                // column 4
        DataType q_m;                // column 5
        DataType q_arith;            // column 6
        DataType q_sort;             // column 7
        DataType q_elliptic;         // column 8
        DataType q_aux;              // column 9
        DataType q_lookup;           // column 10
        DataType sigma_1;            // column 11
        DataType sigma_2;            // column 12
        DataType sigma_3;            // column 13
        DataType sigma_4;            // column 14
        DataType id_1;               // column 15
        DataType id_2;               // column 16
        DataType id_3;               // column 17
        DataType id_4;               // column 18
        DataType table_1;            // column 19
        DataType table_2;            // column 20
        DataType table_3;            // column 21
        DataType table_4;            // column 22
        DataType lagrange_first;     // column 23
        DataType lagrange_last;      // column 24
        DataType lagrange_ecc_op;    // column 25
        DataType w_l;                // column 26
        DataType w_r;                // column 27
        DataType w_o;                // column 28
        DataType w_4;                // column 29
        DataType sorted_accum;       // column 30
        DataType z_perm;             // column 31
        DataType z_lookup;           // column 32
        DataType ecc_op_wire_1;      // column 33
        DataType ecc_op_wire_2;      // column 34
        DataType ecc_op_wire_3;      // column 35
        DataType ecc_op_wire_4;      // column 36
        DataType table_1_shift;      // column 37
        DataType table_2_shift;      // column 38
        DataType table_3_shift;      // column 39
        DataType table_4_shift;      // column 40
        DataType w_l_shift;          // column 41
        DataType w_r_shift;          // column 42
        DataType w_o_shift;          // column 43
        DataType w_4_shift;          // column 44
        DataType sorted_accum_shift; // column 45
        DataType z_perm_shift;       // column 46
        DataType z_lookup_shift;     // column 47
=======
        DataType& q_c = std::get<0>(this->_data);
        DataType& q_l = std::get<1>(this->_data);
        DataType& q_r = std::get<2>(this->_data);
        DataType& q_o = std::get<3>(this->_data);
        DataType& q_4 = std::get<4>(this->_data);
        DataType& q_m = std::get<5>(this->_data);
        DataType& q_arith = std::get<6>(this->_data);
        DataType& q_sort = std::get<7>(this->_data);
        DataType& q_elliptic = std::get<8>(this->_data);
        DataType& q_aux = std::get<9>(this->_data);
        DataType& q_lookup = std::get<10>(this->_data);
        DataType& q_busread = std::get<11>(this->_data);
        DataType& sigma_1 = std::get<12>(this->_data);
        DataType& sigma_2 = std::get<13>(this->_data);
        DataType& sigma_3 = std::get<14>(this->_data);
        DataType& sigma_4 = std::get<15>(this->_data);
        DataType& id_1 = std::get<16>(this->_data);
        DataType& id_2 = std::get<17>(this->_data);
        DataType& id_3 = std::get<18>(this->_data);
        DataType& id_4 = std::get<19>(this->_data);
        DataType& table_1 = std::get<20>(this->_data);
        DataType& table_2 = std::get<21>(this->_data);
        DataType& table_3 = std::get<22>(this->_data);
        DataType& table_4 = std::get<23>(this->_data);
        DataType& lagrange_first = std::get<24>(this->_data);
        DataType& lagrange_last = std::get<25>(this->_data);
        DataType& lagrange_ecc_op = std::get<26>(this->_data);
        DataType& w_l = std::get<27>(this->_data);
        DataType& w_r = std::get<28>(this->_data);
        DataType& w_o = std::get<29>(this->_data);
        DataType& w_4 = std::get<30>(this->_data);
        DataType& sorted_accum = std::get<31>(this->_data);
        DataType& z_perm = std::get<32>(this->_data);
        DataType& z_lookup = std::get<33>(this->_data);
        DataType& ecc_op_wire_1 = std::get<34>(this->_data);
        DataType& ecc_op_wire_2 = std::get<35>(this->_data);
        DataType& ecc_op_wire_3 = std::get<36>(this->_data);
        DataType& ecc_op_wire_4 = std::get<37>(this->_data);
        DataType& calldata = std::get<38>(this->_data);
        DataType& calldata_read_counts = std::get<39>(this->_data);
        DataType& table_1_shift = std::get<40>(this->_data);
        DataType& table_2_shift = std::get<41>(this->_data);
        DataType& table_3_shift = std::get<42>(this->_data);
        DataType& table_4_shift = std::get<43>(this->_data);
        DataType& w_l_shift = std::get<44>(this->_data);
        DataType& w_r_shift = std::get<45>(this->_data);
        DataType& w_o_shift = std::get<46>(this->_data);
        DataType& w_4_shift = std::get<47>(this->_data);
        DataType& sorted_accum_shift = std::get<48>(this->_data);
        DataType& z_perm_shift = std::get<49>(this->_data);
        DataType& z_lookup_shift = std::get<50>(this->_data);
>>>>>>> fb15e907

        // defines a method pointer_view that returns the following, with const and non-const variants
        DEFINE_POINTER_VIEW(&q_c,
                            &q_l,
                            &q_r,
                            &q_o,
                            &q_4,
                            &q_m,
                            &q_arith,
                            &q_sort,
                            &q_elliptic,
                            &q_aux,
                            &q_lookup,
                            &sigma_1,
                            &sigma_2,
                            &sigma_3,
                            &sigma_4,
                            &id_1,
                            &id_2,
                            &id_3,
                            &id_4,
                            &table_1,
                            &table_2,
                            &table_3,
                            &table_4,
                            &lagrange_first,
                            &lagrange_last,
                            &lagrange_ecc_op,
                            &w_l,
                            &w_r,
                            &w_o,
                            &w_4,
                            &sorted_accum,
                            &z_perm,
                            &z_lookup,
                            &ecc_op_wire_1,
                            &ecc_op_wire_2,
                            &ecc_op_wire_3,
                            &ecc_op_wire_4,
                            &table_1_shift,
                            &table_2_shift,
                            &table_3_shift,
                            &table_4_shift,
                            &w_l_shift,
                            &w_r_shift,
                            &w_o_shift,
                            &w_4_shift,
                            &sorted_accum_shift,
                            &z_perm_shift,
                            &z_lookup_shift);

        std::vector<HandleType> get_wires() override { return { w_l, w_r, w_o, w_4 }; };
        std::vector<HandleType> get_ecc_op_wires()
        {
            return { ecc_op_wire_1, ecc_op_wire_2, ecc_op_wire_3, ecc_op_wire_4 };
        };
        // Gemini-specific getters.
        std::vector<HandleType> get_unshifted() override
        {
            return { q_c,
                     q_l,
                     q_r,
                     q_o,
                     q_4,
                     q_m,
                     q_arith,
                     q_sort,
                     q_elliptic,
                     q_aux,
                     q_lookup,
                     q_busread,
                     sigma_1,
                     sigma_2,
                     sigma_3,
                     sigma_4,
                     id_1,
                     id_2,
                     id_3,
                     id_4,
                     table_1,
                     table_2,
                     table_3,
                     table_4,
                     lagrange_first,
                     lagrange_last,
                     lagrange_ecc_op,
                     w_l,
                     w_r,
                     w_o,
                     w_4,
                     sorted_accum,
                     z_perm,
                     z_lookup,
                     ecc_op_wire_1,
                     ecc_op_wire_2,
                     ecc_op_wire_3,
                     ecc_op_wire_4,
                     calldata,
                     calldata_read_counts };
        };
        std::vector<HandleType> get_to_be_shifted() override
        {
            return { table_1, table_2, table_3, table_4, w_l, w_r, w_o, w_4, sorted_accum, z_perm, z_lookup };
        };
        std::vector<HandleType> get_shifted() override
        {
            return { table_1_shift, table_2_shift, table_3_shift,      table_4_shift, w_l_shift,     w_r_shift,
                     w_o_shift,     w_4_shift,     sorted_accum_shift, z_perm_shift,  z_lookup_shift };
        };
    };

  public:
    /**
     * @brief The proving key is responsible for storing the polynomials used by the prover.
     * @note TODO(Cody): Maybe multiple inheritance is the right thing here. In that case, nothing should eve inherit
     * from ProvingKey.
     */
    class ProvingKey : public ProvingKey_<PrecomputedEntities<Polynomial, PolynomialHandle>,
                                          WitnessEntities<Polynomial, PolynomialHandle>> {
      public:
        // Expose constructors on the base class
        using Base = ProvingKey_<PrecomputedEntities<Polynomial, PolynomialHandle>,
                                 WitnessEntities<Polynomial, PolynomialHandle>>;
        using Base::Base;

        std::vector<uint32_t> memory_read_records;
        std::vector<uint32_t> memory_write_records;

        size_t num_ecc_op_gates; // needed to determine public input offset

        // The plookup wires that store plookup read data.
        std::array<PolynomialHandle, 3> get_table_column_wires() { return { w_l, w_r, w_o }; };
    };

    /**
     * @brief The verification key is responsible for storing the the commitments to the precomputed (non-witnessk)
     * polynomials used by the verifier.
     *
     * @note Note the discrepancy with what sort of data is stored here vs in the proving key. We may want to resolve
     * that, and split out separate PrecomputedPolynomials/Commitments data for clarity but also for portability of our
     * circuits.
     */
    using VerificationKey = VerificationKey_<PrecomputedEntities<Commitment, CommitmentHandle>>;

    /**
     * @brief A container for storing the partially evaluated multivariates produced by sumcheck.
     */
    class PartiallyEvaluatedMultivariates : public AllEntities<Polynomial, PolynomialHandle> {

      public:
        PartiallyEvaluatedMultivariates() = default;
        PartiallyEvaluatedMultivariates(const size_t circuit_size)
        {
            // Storage is only needed after the first partial evaluation, hence polynomials of size (n / 2)
            for (auto* poly : pointer_view()) {
                *poly = Polynomial(circuit_size / 2);
            }
        }
    };

    /**
     * @brief A container for univariates used during Protogalaxy folding and sumcheck.
     * @details During folding and sumcheck, the prover evaluates the relations on these univariates.
     */
    template <size_t LENGTH>
    using ProverUnivariates = AllEntities<barretenberg::Univariate<FF, LENGTH>, barretenberg::Univariate<FF, LENGTH>>;

    /**
     * @brief A container for univariates produced during the hot loop in sumcheck.
     */
    using ExtendedEdges = ProverUnivariates<MAX_PARTIAL_RELATION_LENGTH>;

    /**
     * @brief A field element for each entity of the flavor. These entities represent the prover polynomials evaluated
     * at one point.
     */
    class AllValues : public AllEntities<FF, FF> {
      public:
        using Base = AllEntities<FF, FF>;
        using Base::Base;
        // AllValues(std::array<FF, NUM_ALL_ENTITIES> _data_in) { this->_data = _data_in; }
    };

    /**
     * @brief A container for the prover polynomials handles; only stores spans.
     */
    class ProverPolynomials : public AllEntities<PolynomialHandle, PolynomialHandle> {
      public:
        [[nodiscard]] size_t get_polynomial_size() const { return q_c.size(); }
        [[nodiscard]] AllValues get_row(size_t row_idx) const
        {
            AllValues result;
            for (auto [result_field, polynomial] : zip_view(result.pointer_view(), pointer_view())) {
                *result_field = (*polynomial)[row_idx];
            }
            return result;
        }
    };

    /**
     * @brief A container for commitment labels.
     * @note It's debatable whether this should inherit from AllEntities. since most entries are not strictly needed. It
     * has, however, been useful during debugging to have these labels available.
     *
     */
    class CommitmentLabels : public AllEntities<std::string, std::string> {
      public:
        CommitmentLabels()
        {
            w_l = "W_L";
            w_r = "W_R";
            w_o = "W_O";
            w_4 = "W_4";
            z_perm = "Z_PERM";
            z_lookup = "Z_LOOKUP";
            sorted_accum = "SORTED_ACCUM";
            ecc_op_wire_1 = "ECC_OP_WIRE_1";
            ecc_op_wire_2 = "ECC_OP_WIRE_2";
            ecc_op_wire_3 = "ECC_OP_WIRE_3";
            ecc_op_wire_4 = "ECC_OP_WIRE_4";
            calldata = "CALLDATA";
            calldata_read_counts = "CALLDATA_READ_COUNTS";

            // The ones beginning with "__" are only used for debugging
            q_c = "__Q_C";
            q_l = "__Q_L";
            q_r = "__Q_R";
            q_o = "__Q_O";
            q_4 = "__Q_4";
            q_m = "__Q_M";
            q_arith = "__Q_ARITH";
            q_sort = "__Q_SORT";
            q_elliptic = "__Q_ELLIPTIC";
            q_aux = "__Q_AUX";
            q_lookup = "__Q_LOOKUP";
            q_busread = "__Q_BUSREAD";
            sigma_1 = "__SIGMA_1";
            sigma_2 = "__SIGMA_2";
            sigma_3 = "__SIGMA_3";
            sigma_4 = "__SIGMA_4";
            id_1 = "__ID_1";
            id_2 = "__ID_2";
            id_3 = "__ID_3";
            id_4 = "__ID_4";
            table_1 = "__TABLE_1";
            table_2 = "__TABLE_2";
            table_3 = "__TABLE_3";
            table_4 = "__TABLE_4";
            lagrange_first = "__LAGRANGE_FIRST";
            lagrange_last = "__LAGRANGE_LAST";
            lagrange_ecc_op = "__Q_ECC_OP_QUEUE";
        };
    };

    class VerifierCommitments : public AllEntities<Commitment, CommitmentHandle> {
      public:
        VerifierCommitments(std::shared_ptr<VerificationKey> verification_key,
                            [[maybe_unused]] const BaseTranscript<FF>& transcript)
        {
            static_cast<void>(transcript);
            q_m = verification_key->q_m;
            q_l = verification_key->q_l;
            q_r = verification_key->q_r;
            q_o = verification_key->q_o;
            q_4 = verification_key->q_4;
            q_c = verification_key->q_c;
            q_arith = verification_key->q_arith;
            q_sort = verification_key->q_sort;
            q_elliptic = verification_key->q_elliptic;
            q_aux = verification_key->q_aux;
            q_lookup = verification_key->q_lookup;
            q_busread = verification_key->q_busread;
            sigma_1 = verification_key->sigma_1;
            sigma_2 = verification_key->sigma_2;
            sigma_3 = verification_key->sigma_3;
            sigma_4 = verification_key->sigma_4;
            id_1 = verification_key->id_1;
            id_2 = verification_key->id_2;
            id_3 = verification_key->id_3;
            id_4 = verification_key->id_4;
            table_1 = verification_key->table_1;
            table_2 = verification_key->table_2;
            table_3 = verification_key->table_3;
            table_4 = verification_key->table_4;
            lagrange_first = verification_key->lagrange_first;
            lagrange_last = verification_key->lagrange_last;
            lagrange_ecc_op = verification_key->lagrange_ecc_op;
        }
    };

    class FoldingParameters {
      public:
        std::vector<FF> gate_separation_challenges;
        FF target_sum;
    };

    /**
     * @brief Derived class that defines proof structure for GoblinUltra proofs, as well as supporting functions.
     *
     */
    class Transcript : public BaseTranscript<FF> {
      public:
        uint32_t circuit_size;
        uint32_t public_input_size;
        uint32_t pub_inputs_offset;
        std::vector<FF> public_inputs;
        Commitment w_l_comm;
        Commitment w_r_comm;
        Commitment w_o_comm;
        Commitment ecc_op_wire_1_comm;
        Commitment ecc_op_wire_2_comm;
        Commitment ecc_op_wire_3_comm;
        Commitment ecc_op_wire_4_comm;
        Commitment calldata_comm;
        Commitment calldata_read_counts_comm;
        Commitment sorted_accum_comm;
        Commitment w_4_comm;
        Commitment z_perm_comm;
        Commitment z_lookup_comm;
        std::vector<barretenberg::Univariate<FF, BATCHED_RELATION_PARTIAL_LENGTH>> sumcheck_univariates;
        std::array<FF, NUM_ALL_ENTITIES> sumcheck_evaluations;
        std::vector<Commitment> zm_cq_comms;
        Commitment zm_cq_comm;
        Commitment zm_pi_comm;

        Transcript() = default;

        Transcript(const std::vector<uint8_t>& proof)
            : BaseTranscript<FF>(proof)
        {}
        void deserialize_full_transcript() override
        {
            // take current proof and put them into the struct
            size_t num_bytes_read = 0;
            circuit_size = deserialize_from_buffer<uint32_t>(proof_data, num_bytes_read);
            size_t log_n = numeric::get_msb(circuit_size);

            public_input_size = deserialize_from_buffer<uint32_t>(proof_data, num_bytes_read);
            pub_inputs_offset = deserialize_from_buffer<uint32_t>(proof_data, num_bytes_read);
            for (size_t i = 0; i < public_input_size; ++i) {
                public_inputs.push_back(deserialize_from_buffer<FF>(proof_data, num_bytes_read));
            }
            w_l_comm = deserialize_from_buffer<Commitment>(proof_data, num_bytes_read);
            w_r_comm = deserialize_from_buffer<Commitment>(proof_data, num_bytes_read);
            w_o_comm = deserialize_from_buffer<Commitment>(proof_data, num_bytes_read);
            ecc_op_wire_1_comm = deserialize_from_buffer<Commitment>(proof_data, num_bytes_read);
            ecc_op_wire_2_comm = deserialize_from_buffer<Commitment>(proof_data, num_bytes_read);
            ecc_op_wire_3_comm = deserialize_from_buffer<Commitment>(proof_data, num_bytes_read);
            ecc_op_wire_4_comm = deserialize_from_buffer<Commitment>(proof_data, num_bytes_read);
            calldata_comm = deserialize_from_buffer<Commitment>(proof_data, num_bytes_read);
            calldata_read_counts_comm = deserialize_from_buffer<Commitment>(proof_data, num_bytes_read);
            sorted_accum_comm = deserialize_from_buffer<Commitment>(proof_data, num_bytes_read);
            w_4_comm = deserialize_from_buffer<Commitment>(proof_data, num_bytes_read);
            z_perm_comm = deserialize_from_buffer<Commitment>(proof_data, num_bytes_read);
            z_lookup_comm = deserialize_from_buffer<Commitment>(proof_data, num_bytes_read);
            for (size_t i = 0; i < log_n; ++i) {
                sumcheck_univariates.push_back(
                    deserialize_from_buffer<barretenberg::Univariate<FF, BATCHED_RELATION_PARTIAL_LENGTH>>(
                        proof_data, num_bytes_read));
            }
            sumcheck_evaluations =
                deserialize_from_buffer<std::array<FF, NUM_ALL_ENTITIES>>(proof_data, num_bytes_read);
            for (size_t i = 0; i < log_n; ++i) {
                zm_cq_comms.push_back(deserialize_from_buffer<Commitment>(proof_data, num_bytes_read));
            }
            zm_cq_comm = deserialize_from_buffer<Commitment>(proof_data, num_bytes_read);
            zm_pi_comm = deserialize_from_buffer<Commitment>(proof_data, num_bytes_read);
        }

        void serialize_full_transcript() override
        {
            size_t old_proof_length = proof_data.size();
            proof_data.clear();
            size_t log_n = numeric::get_msb(circuit_size);
            serialize_to_buffer(circuit_size, proof_data);
            serialize_to_buffer(public_input_size, proof_data);
            serialize_to_buffer(pub_inputs_offset, proof_data);
            for (size_t i = 0; i < public_input_size; ++i) {
                serialize_to_buffer(public_inputs[i], proof_data);
            }
            serialize_to_buffer(w_l_comm, proof_data);
            serialize_to_buffer(w_r_comm, proof_data);
            serialize_to_buffer(w_o_comm, proof_data);
            serialize_to_buffer(ecc_op_wire_1_comm, proof_data);
            serialize_to_buffer(ecc_op_wire_2_comm, proof_data);
            serialize_to_buffer(ecc_op_wire_3_comm, proof_data);
            serialize_to_buffer(ecc_op_wire_4_comm, proof_data);
            serialize_to_buffer(calldata_comm, proof_data);
            serialize_to_buffer(calldata_read_counts_comm, proof_data);
            serialize_to_buffer(sorted_accum_comm, proof_data);
            serialize_to_buffer(w_4_comm, proof_data);
            serialize_to_buffer(z_perm_comm, proof_data);
            serialize_to_buffer(z_lookup_comm, proof_data);
            for (size_t i = 0; i < log_n; ++i) {
                serialize_to_buffer(sumcheck_univariates[i], proof_data);
            }
            serialize_to_buffer(sumcheck_evaluations, proof_data);
            for (size_t i = 0; i < log_n; ++i) {
                serialize_to_buffer(zm_cq_comms[i], proof_data);
            }
            serialize_to_buffer(zm_cq_comm, proof_data);
            serialize_to_buffer(zm_pi_comm, proof_data);

            ASSERT(proof_data.size() == old_proof_length);
        }
    };
};

} // namespace proof_system::honk::flavor<|MERGE_RESOLUTION|>--- conflicted
+++ resolved
@@ -79,7 +79,6 @@
      */
     class PrecomputedEntities : public PrecomputedEntities_<DataType, HandleType, NUM_PRECOMPUTED_ENTITIES> {
       public:
-<<<<<<< HEAD
         DataType q_m;             // column 0
         DataType q_c;             // column 1
         DataType q_l;             // column 2
@@ -91,21 +90,22 @@
         DataType q_elliptic;      // column 8
         DataType q_aux;           // column 9
         DataType q_lookup;        // column 10
-        DataType sigma_1;         // column 11
-        DataType sigma_2;         // column 12
-        DataType sigma_3;         // column 13
-        DataType sigma_4;         // column 14
-        DataType id_1;            // column 15
-        DataType id_2;            // column 16
-        DataType id_3;            // column 17
-        DataType id_4;            // column 18
-        DataType table_1;         // column 19
-        DataType table_2;         // column 20
-        DataType table_3;         // column 21
-        DataType table_4;         // column 22
-        DataType lagrange_first;  // column 23
-        DataType lagrange_last;   // column 24
-        DataType lagrange_ecc_op; // column 25, indicator poly for ecc op gates
+        DataType q_busread;       // column 11
+        DataType sigma_1;         // column 12
+        DataType sigma_2;         // column 13
+        DataType sigma_3;         // column 14
+        DataType sigma_4;         // column 15
+        DataType id_1;            // column 16
+        DataType id_2;            // column 17
+        DataType id_3;            // column 18
+        DataType id_4;            // column 19
+        DataType table_1;         // column 20
+        DataType table_2;         // column 21
+        DataType table_3;         // column 22
+        DataType table_4;         // column 23
+        DataType lagrange_first;  // column 24
+        DataType lagrange_last;   // column 25
+        DataType lagrange_ecc_op; // column 26 // indicator poly for ecc op gates
 
         DEFINE_POINTER_VIEW(&q_m,
                             &q_c,
@@ -133,35 +133,6 @@
                             &lagrange_first,
                             &lagrange_last,
                             &lagrange_ecc_op)
-=======
-        DataType& q_m = std::get<0>(this->_data);
-        DataType& q_c = std::get<1>(this->_data);
-        DataType& q_l = std::get<2>(this->_data);
-        DataType& q_r = std::get<3>(this->_data);
-        DataType& q_o = std::get<4>(this->_data);
-        DataType& q_4 = std::get<5>(this->_data);
-        DataType& q_arith = std::get<6>(this->_data);
-        DataType& q_sort = std::get<7>(this->_data);
-        DataType& q_elliptic = std::get<8>(this->_data);
-        DataType& q_aux = std::get<9>(this->_data);
-        DataType& q_lookup = std::get<10>(this->_data);
-        DataType& q_busread = std::get<11>(this->_data);
-        DataType& sigma_1 = std::get<12>(this->_data);
-        DataType& sigma_2 = std::get<13>(this->_data);
-        DataType& sigma_3 = std::get<14>(this->_data);
-        DataType& sigma_4 = std::get<15>(this->_data);
-        DataType& id_1 = std::get<16>(this->_data);
-        DataType& id_2 = std::get<17>(this->_data);
-        DataType& id_3 = std::get<18>(this->_data);
-        DataType& id_4 = std::get<19>(this->_data);
-        DataType& table_1 = std::get<20>(this->_data);
-        DataType& table_2 = std::get<21>(this->_data);
-        DataType& table_3 = std::get<22>(this->_data);
-        DataType& table_4 = std::get<23>(this->_data);
-        DataType& lagrange_first = std::get<24>(this->_data);
-        DataType& lagrange_last = std::get<25>(this->_data);
-        DataType& lagrange_ecc_op = std::get<26>(this->_data); // indicator poly for ecc op gates
->>>>>>> fb15e907
 
         static constexpr CircuitType CIRCUIT_TYPE = CircuitBuilder::CIRCUIT_TYPE;
 
@@ -182,22 +153,23 @@
     template <typename DataType, typename HandleType>
     class WitnessEntities : public WitnessEntities_<DataType, HandleType, NUM_WITNESS_ENTITIES> {
       public:
-<<<<<<< HEAD
-        DataType w_l;           // column 0
-        DataType w_r;           // column 1
-        DataType w_o;           // column 2
-        DataType w_4;           // column 3
-        DataType sorted_1;      // column 4
-        DataType sorted_2;      // column 5
-        DataType sorted_3;      // column 6
-        DataType sorted_4;      // column 7
-        DataType sorted_accum;  // column 8
-        DataType z_perm;        // column 9
-        DataType z_lookup;      // column 10
-        DataType ecc_op_wire_1; // column 11
-        DataType ecc_op_wire_2; // column 12
-        DataType ecc_op_wire_3; // column 13
-        DataType ecc_op_wire_4; // column 14
+        DataType w_l;                  // column 0
+        DataType w_r;                  // column 1
+        DataType w_o;                  // column 2
+        DataType w_4;                  // column 3
+        DataType sorted_1;             // column 4
+        DataType sorted_2;             // column 5
+        DataType sorted_3;             // column 6
+        DataType sorted_4;             // column 7
+        DataType sorted_accum;         // column 8
+        DataType z_perm;               // column 9
+        DataType z_lookup;             // column 10
+        DataType ecc_op_wire_1;        // column 11
+        DataType ecc_op_wire_2;        // column 12
+        DataType ecc_op_wire_3;        // column 13
+        DataType ecc_op_wire_4;        // column 14
+        DataType calldata;             // column 15
+        DataType calldata_read_counts; // column 16
 
         DEFINE_POINTER_VIEW(&w_l,
                             &w_r,
@@ -214,25 +186,6 @@
                             &ecc_op_wire_2,
                             &ecc_op_wire_3,
                             &ecc_op_wire_4, )
-=======
-        DataType& w_l = std::get<0>(this->_data);
-        DataType& w_r = std::get<1>(this->_data);
-        DataType& w_o = std::get<2>(this->_data);
-        DataType& w_4 = std::get<3>(this->_data);
-        DataType& sorted_1 = std::get<4>(this->_data);
-        DataType& sorted_2 = std::get<5>(this->_data);
-        DataType& sorted_3 = std::get<6>(this->_data);
-        DataType& sorted_4 = std::get<7>(this->_data);
-        DataType& sorted_accum = std::get<8>(this->_data);
-        DataType& z_perm = std::get<9>(this->_data);
-        DataType& z_lookup = std::get<10>(this->_data);
-        DataType& ecc_op_wire_1 = std::get<11>(this->_data);
-        DataType& ecc_op_wire_2 = std::get<12>(this->_data);
-        DataType& ecc_op_wire_3 = std::get<13>(this->_data);
-        DataType& ecc_op_wire_4 = std::get<14>(this->_data);
-        DataType& calldata = std::get<15>(this->_data);
-        DataType& calldata_read_counts = std::get<16>(this->_data);
->>>>>>> fb15e907
 
         std::vector<HandleType> get_wires() override { return { w_l, w_r, w_o, w_4 }; };
         std::vector<HandleType> get_ecc_op_wires()
@@ -255,108 +208,57 @@
     template <typename DataType, typename HandleType>
     class AllEntities : public AllEntities_<DataType, HandleType, NUM_ALL_ENTITIES> {
       public:
-<<<<<<< HEAD
-        DataType q_c;                // column 0
-        DataType q_l;                // column 1
-        DataType q_r;                // column 2
-        DataType q_o;                // column 3
-        DataType q_4;                // column 4
-        DataType q_m;                // column 5
-        DataType q_arith;            // column 6
-        DataType q_sort;             // column 7
-        DataType q_elliptic;         // column 8
-        DataType q_aux;              // column 9
-        DataType q_lookup;           // column 10
-        DataType sigma_1;            // column 11
-        DataType sigma_2;            // column 12
-        DataType sigma_3;            // column 13
-        DataType sigma_4;            // column 14
-        DataType id_1;               // column 15
-        DataType id_2;               // column 16
-        DataType id_3;               // column 17
-        DataType id_4;               // column 18
-        DataType table_1;            // column 19
-        DataType table_2;            // column 20
-        DataType table_3;            // column 21
-        DataType table_4;            // column 22
-        DataType lagrange_first;     // column 23
-        DataType lagrange_last;      // column 24
-        DataType lagrange_ecc_op;    // column 25
-        DataType w_l;                // column 26
-        DataType w_r;                // column 27
-        DataType w_o;                // column 28
-        DataType w_4;                // column 29
-        DataType sorted_accum;       // column 30
-        DataType z_perm;             // column 31
-        DataType z_lookup;           // column 32
-        DataType ecc_op_wire_1;      // column 33
-        DataType ecc_op_wire_2;      // column 34
-        DataType ecc_op_wire_3;      // column 35
-        DataType ecc_op_wire_4;      // column 36
-        DataType table_1_shift;      // column 37
-        DataType table_2_shift;      // column 38
-        DataType table_3_shift;      // column 39
-        DataType table_4_shift;      // column 40
-        DataType w_l_shift;          // column 41
-        DataType w_r_shift;          // column 42
-        DataType w_o_shift;          // column 43
-        DataType w_4_shift;          // column 44
-        DataType sorted_accum_shift; // column 45
-        DataType z_perm_shift;       // column 46
-        DataType z_lookup_shift;     // column 47
-=======
-        DataType& q_c = std::get<0>(this->_data);
-        DataType& q_l = std::get<1>(this->_data);
-        DataType& q_r = std::get<2>(this->_data);
-        DataType& q_o = std::get<3>(this->_data);
-        DataType& q_4 = std::get<4>(this->_data);
-        DataType& q_m = std::get<5>(this->_data);
-        DataType& q_arith = std::get<6>(this->_data);
-        DataType& q_sort = std::get<7>(this->_data);
-        DataType& q_elliptic = std::get<8>(this->_data);
-        DataType& q_aux = std::get<9>(this->_data);
-        DataType& q_lookup = std::get<10>(this->_data);
-        DataType& q_busread = std::get<11>(this->_data);
-        DataType& sigma_1 = std::get<12>(this->_data);
-        DataType& sigma_2 = std::get<13>(this->_data);
-        DataType& sigma_3 = std::get<14>(this->_data);
-        DataType& sigma_4 = std::get<15>(this->_data);
-        DataType& id_1 = std::get<16>(this->_data);
-        DataType& id_2 = std::get<17>(this->_data);
-        DataType& id_3 = std::get<18>(this->_data);
-        DataType& id_4 = std::get<19>(this->_data);
-        DataType& table_1 = std::get<20>(this->_data);
-        DataType& table_2 = std::get<21>(this->_data);
-        DataType& table_3 = std::get<22>(this->_data);
-        DataType& table_4 = std::get<23>(this->_data);
-        DataType& lagrange_first = std::get<24>(this->_data);
-        DataType& lagrange_last = std::get<25>(this->_data);
-        DataType& lagrange_ecc_op = std::get<26>(this->_data);
-        DataType& w_l = std::get<27>(this->_data);
-        DataType& w_r = std::get<28>(this->_data);
-        DataType& w_o = std::get<29>(this->_data);
-        DataType& w_4 = std::get<30>(this->_data);
-        DataType& sorted_accum = std::get<31>(this->_data);
-        DataType& z_perm = std::get<32>(this->_data);
-        DataType& z_lookup = std::get<33>(this->_data);
-        DataType& ecc_op_wire_1 = std::get<34>(this->_data);
-        DataType& ecc_op_wire_2 = std::get<35>(this->_data);
-        DataType& ecc_op_wire_3 = std::get<36>(this->_data);
-        DataType& ecc_op_wire_4 = std::get<37>(this->_data);
-        DataType& calldata = std::get<38>(this->_data);
-        DataType& calldata_read_counts = std::get<39>(this->_data);
-        DataType& table_1_shift = std::get<40>(this->_data);
-        DataType& table_2_shift = std::get<41>(this->_data);
-        DataType& table_3_shift = std::get<42>(this->_data);
-        DataType& table_4_shift = std::get<43>(this->_data);
-        DataType& w_l_shift = std::get<44>(this->_data);
-        DataType& w_r_shift = std::get<45>(this->_data);
-        DataType& w_o_shift = std::get<46>(this->_data);
-        DataType& w_4_shift = std::get<47>(this->_data);
-        DataType& sorted_accum_shift = std::get<48>(this->_data);
-        DataType& z_perm_shift = std::get<49>(this->_data);
-        DataType& z_lookup_shift = std::get<50>(this->_data);
->>>>>>> fb15e907
+        DataType q_c;                  // column 0
+        DataType q_l;                  // column 1
+        DataType q_r;                  // column 2
+        DataType q_o;                  // column 3
+        DataType q_4;                  // column 4
+        DataType q_m;                  // column 5
+        DataType q_arith;              // column 6
+        DataType q_sort;               // column 7
+        DataType q_elliptic;           // column 8
+        DataType q_aux;                // column 9
+        DataType q_lookup;             // column 10
+        DataType q_busread;            // column 11
+        DataType sigma_1;              // column 12
+        DataType sigma_2;              // column 13
+        DataType sigma_3;              // column 14
+        DataType sigma_4;              // column 15
+        DataType id_1;                 // column 16
+        DataType id_2;                 // column 17
+        DataType id_3;                 // column 18
+        DataType id_4;                 // column 19
+        DataType table_1;              // column 20
+        DataType table_2;              // column 21
+        DataType table_3;              // column 22
+        DataType table_4;              // column 23
+        DataType lagrange_first;       // column 24
+        DataType lagrange_last;        // column 25
+        DataType lagrange_ecc_op;      // column 26
+        DataType w_l;                  // column 27
+        DataType w_r;                  // column 28
+        DataType w_o;                  // column 29
+        DataType w_4;                  // column 30
+        DataType sorted_accum;         // column 31
+        DataType z_perm;               // column 32
+        DataType z_lookup;             // column 33
+        DataType ecc_op_wire_1;        // column 34
+        DataType ecc_op_wire_2;        // column 35
+        DataType ecc_op_wire_3;        // column 36
+        DataType ecc_op_wire_4;        // column 37
+        DataType calldata;             // column 38
+        DataType calldata_read_counts; // column 39
+        DataType table_1_shift;        // column 40
+        DataType table_2_shift;        // column 41
+        DataType table_3_shift;        // column 42
+        DataType table_4_shift;        // column 43
+        DataType w_l_shift;            // column 44
+        DataType w_r_shift;            // column 45
+        DataType w_o_shift;            // column 46
+        DataType w_4_shift;            // column 47
+        DataType sorted_accum_shift;   // column 48
+        DataType z_perm_shift;         // column 49
+        DataType z_lookup_shift;       // column 50
 
         // defines a method pointer_view that returns the following, with const and non-const variants
         DEFINE_POINTER_VIEW(&q_c,
