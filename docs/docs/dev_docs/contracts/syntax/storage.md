---
title: Storage
---

<<<<<<< HEAD
In an Aztec.nr contract, storage is to be defined as a single struct, that contains both public and private state variables.
=======
Smart contracts rely on storage, acting as the persistent memory on the blockchain. In Aztec, because of its privacy-first architecture, the management of this storage can be a bit more complex.

You control this storage in Aztec using the 'Storage' struct. This struct serves as the housing unit for all your smart contract's state variables - the data it needs to keep track of and maintain.

These state variables come in two forms: public and private. Public variables are visible to anyone, and private variables remain hidden within the contract.

Aztec.nr has a few abstractions to help define the type of data your contract holds. These include Singletons, ImmutableSingletons, Set, and Map.

On this page, you’ll learn:

- How to manage a smart contract's storage structure
- The distinctions and applications of public and private state variables
- How to use Singleton, ImmutableSingleton, Set, and Map
- An overview of 'notes' and the UTXO model
- Practical implications of Storage in real smart contracts
  In an Aztec.nr contract, storage is to be defined as a single struct, that contains both public and private state variables.

## Public and private state variables
>>>>>>> fcdac25e

As their name indicates, public state variables can be read by anyone, while private state variables can only be read by their owner, or people whom the owner has shared the data with.

As mentioned earlier in the foundational concepts ([state model](./../../../concepts/foundation/state_model.md) and [private/public execution](./../../../concepts/foundation/communication/public_private_calls.md)) private state follows a UTXO model. Where note pre-images are only known to those able to decrypt them.

## Storage struct

:::info
The struct **must** be called `Storage` for the Aztec.nr library to properly handle it (will be fixed in the future to support more flexibility).
:::

```rust
struct Storage {
  // public state variables
  // private state variables
}
```

:::info
If your storage includes private state variables it must include a `compute_note_hash_and_nullifier` function to allow the RPC to process encrypted events, see [encrypted events](./events.md#processing-encrypted-events) for more.
:::

Since Aztec.nr is written in Noir, which on its own is state-less, we need to specify how the storage struct should be initialized to read and write data correctly. This is done by specifying an `init` function that is run in functions that rely on reading or altering the state variables. This `init` function should declare the storage struct with an actual instantiation defining how variables are accessed and manipulated. The function MUST be called `init` for the Aztec.nr library to properly handle it (will be fixed in the future to support more flexibility).

```rust
impl Storage {
  fn init(context: Context) -> Self {
    Storage {
      // (public state variables)::new()
      // (private state variables)::new()
    }
  }
}
```

If you have defined a `Storage` struct following this naming scheme, then it will be made available to you through the reserved `storage` keyword within your contract functions.

:::warning Using slot `0` is not supported!
No storage values should be initialized at slot `0`. This is a known issue that will be fixed in the future.
:::

## Map

A `map` is a state variable that "maps" a key to a value. In Aztec.nr, keys are `Field`s (or values that are convertible to Fields) and values can be any type - even other maps. The map is a struct defined as follows:

#include_code map /yarn-project/aztec-nr/aztec/src/state_vars/map.nr rust

It includes a [`Context`](./context.mdx) to be used when dabbling in the private domain, a `storage_slot` to specify where in storage the map is stored, and a `start_var_constructor` which tells the map how it should operate on the underlying type. This includes how to serialize and deserialize the type, as well as how commitments and nullifiers are computed for the type if it's private.

### `new`

When declaring the storage for a map, we use the `Map::new()` constructor. As seen below, this takes the `storage_slot` and the `start_var_constructor` along with the [`Context`](./context.mdx).

#include_code new /yarn-project/aztec-nr/aztec/src/state_vars/map.nr rust

We will see examples of map constructors for public and private variables in later sections.

### `at`

When dealing with a map, we can access the value at a given key using the `::at` method. This takes the key as an argument and returns the value at that key.

#include_code at /yarn-project/aztec-nr/aztec/src/state_vars/map.nr rust

This function behaves similarly for both private and public maps. An example could be if we have a map with `minters`, which is mapping addresses to a flag for whether they are allowed to mint tokens or not.

#include_code read_minter /yarn-project/noir-contracts/src/contracts/token_contract/src/main.nr rust

Above, we are specifying that we want to get the storage in the Map `at` the `msg_sender()`, read the value stored and check that `msg_sender()` is indeed a minter. Doing a similar operation in Solidity code would look like:

```solidity
require(minters[msg.sender], "caller is not minter");
```

## Public State Variables

As we have seen earlier we have two kinds of state, public and private. We'll start with a look at the public side of things, as this is what will be most familiar for blockchain developers.

To define that a variable is public, it is wrapped in the `PublicState` struct, as defined below:

#include_code public_state_struct /yarn-project/aztec-nr/aztec/src/state_vars/public_state.nr rust

The `PublicState` struct is generic over the variable type `T` and its serialized size `T_SERIALIZED_LEN`.
:::info
Currently, the length of the types must be specified when declaring the storage struct but the intention is that this will be inferred in the future.
:::

The struct contains a `storage_slot` which, similar to Ethereum, is used to figure out _where_ in storage the variable is located. Notice that while we don't have the exact same [state model](./../../../concepts/foundation/state_model.md) as EVM chains it will look similar from the contract developers point of view.

Beyond the struct, the `PublicState` also contains `serialization_methods`, which is a struct with methods that instruct the `PublicState` how to serialize and deserialize the variable.

#include_code TypeSerializationInterface /yarn-project/aztec-nr/aztec/src/types/type_serialization.nr rust

:::info
The British haven't surrendered fully to US spelling, so serialization is currently inconsistent.
:::

The Aztec.nr library provides serialization methods for various common types. As an example, the Field serialization methods are defined as follows:

#include_code field_serialization /yarn-project/aztec-nr/aztec/src/types/type_serialization/field_serialization.nr rust

:::info
An example using a larger struct can be found in the [lending example](https://github.com/AztecProtocol/aztec-packages/tree/master/yarn-project/noir-contracts/src/contracts/lending_contract)'s use of an [`Asset`](https://github.com/AztecProtocol/aztec-packages/tree/master/yarn-project/noir-contracts/src/contracts/lending_contract/src/asset.nr).
:::

### `new`

When declaring the storage for `T` as a persistent public storage variable, we use the `PublicState::new()` constructor. As seen below, this takes the `storage_slot` and the `serialization_methods` as arguments along with the [`Context`](./context.mdx), which in this case is used to share interface with other structures.

#include_code public_state_struct_new /yarn-project/aztec-nr/aztec/src/state_vars/public_state.nr rust

#### Single value example

Say that we wish to add `admin` public state variable into our storage struct. In the struct we can add it as follows:

#include_code storage_admin /yarn-project/noir-contracts/src/contracts/token_contract/src/main.nr rust

And then when initializing it in the `Storage::init` function we can do it as follows:

#include_code storage_admin_init /yarn-project/noir-contracts/src/contracts/token_contract/src/main.nr rust

In this case, specifying that we are dealing with a Field, and that it should be put at slot 1. This is just a single value, and would be similar to the following in solidity:

```solidity
address internal admin;
```

:::info
We know its verbose, and are working on making it less so.
:::

#### Mapping example

Say we want to have a group of `minters` that are able to mint assets in our contract, and we want them in public storage, because [access control in private is quite cumbersome](./../../../concepts/foundation/communication/public_private_calls.md#a-note-on-l2-access-control). In the `Storage` struct we can add it as follows:

#include_code storage_minters /yarn-project/noir-contracts/src/contracts/token_contract/src/main.nr rust

And then when initializing it in the `Storage::init` function we can do it as follows:

#include_code storage_minters_init /yarn-project/noir-contracts/src/contracts/token_contract/src/main.nr rust

In this case, specifying that we are dealing with a map of Fields, and that it should be put at slot 2.

This would be similar to the following in solidity:

```solidity
mapping(address => bool) internal minters;
```

### `read`

Now we have an idea of how to define storage, but storage is not really useful before we start using it, so how can we access it?

Reading data from storage is straightforward. On the `PublicState` structs we have a `read` method to read the value at the location in storage and using the specified deserialization method to deserialize it. Here is the function definition in the `public_state.nr` source:

#include_code public_state_struct_read /yarn-project/aztec-nr/aztec/src/state_vars/public_state.nr rust

#### Reading from our `admin` example

For our `admin` example from earlier, this could be used as follows to check that the stored value matches the `msg_sender()`.

#include_code read_admin /yarn-project/noir-contracts/src/contracts/token_contract/src/main.nr rust

#### Reading from our `minters` example

As we saw in the Map earlier, a very similar operation can be done to perform a lookup in a map.

#include_code read_minter /yarn-project/noir-contracts/src/contracts/token_contract/src/main.nr rust

### `write`

We figured out how to read values, but how do we write them?

Like reading, it is actually quite straight-forward. We have a `write` method on the `PublicState` struct that takes the value to write as an input and saves this in storage. It uses the serialization method defined earlier to serialize the value which inserts (possibly multiple) values into storage.

#include_code public_state_struct_write /yarn-project/aztec-nr/aztec/src/state_vars/public_state.nr rust

#### Writing to our `admin` example

#include_code write_admin /yarn-project/noir-contracts/src/contracts/token_contract/src/main.nr rust

#### Writing to our `minters` example

#include_code write_minter /yarn-project/noir-contracts/src/contracts/token_contract/src/main.nr rust

## Private State Variables

In contrast to public state, private state is persistent state that is **not** visible to the whole world. Depending on the logic of the smart contract, a private state variable's current value will only be known to one entity, or a closed group of entities.

The value of a private state variable can either be shared via an [encrypted log](./events.md#encrypted-events), or offchain via web2, or completely offline: it's up to the app developer.

Aztec private state follows a utxo-based model. That is, a private state's current value is represented as one or many [notes](#notes). Each note is stored as an individual leaf in a utxo-based merkle tree: the [private state tree](./../../../concepts/foundation/state_model.md).

To greatly simplify the experience of writing private state, Aztec.nr provides three different types of private state variable:

- [Singleton<NoteType\>](#singletonnotetype)
- [ImmutableSingleton<NoteType\>](#immutablesingletonnotetype)
- [Set<NoteType\>](#setnotetype)

These three structs abstract-away many of Aztec's protocol complexities, by providing intuitive methods to modify notes in the utxo tree in a privacy-preserving way.

:::info
Note that an app can also choose to emit data via unencrypted log, or to define a note whose data is easy to figure out, then the information is technically not private and could be visible to anyone.
:::

### Notes

Unlike public state variables, which can be arbitrary types, private state variables operate on `NoteType`.

Notes are the fundamental elements in the private world.

A note should conform to the following interface:

#include_code NoteInterface /yarn-project/aztec-nr/aztec/src/note/note_interface.nr rust

The interplay between a private state variable and its notes can be confusing. Here's a summary to aid intuition:

- A private state variable (of type `Singleton`, `ImmutableSingleton` or `Set`) may be declared in storage.
- Every note contains (as a 'header') the contract address and storage slot of the state variable to which it "belongs". A note is said to "belong" to a private state if the storage slot of the private state matches the storage slot contained in the note's header.
  - The header provides information that helps the user interpret the note's data. Without it the user would have to figure out where it belongs by brute-forcing the address and contract space.
  - Management of this 'header' is abstracted-away from developers who use the `ImmutableSingleton`, `Singleton` and `Set` types.
- A private state variable is colloquially said to "point" to one or many notes (depending on the type), if those note(s) all "belong" to that private state, and those note(s) haven't-yet been nullified.
- An `ImmutableSingleton` will point to _one_ note over the lifetime of the contract. ("One", hence "Singleton"). This note is a struct of information that is persisted forever.
- A `Singleton` may point to _one_ note at a time. ("One", hence "Singleton"). But since it's not "immutable", the note that it points to may be [replaced](#replace) by functions of the contract, over time. The "current value" of a `Singleton` is interpreted as the one note which has not-yet been nullified. The act of 'replacing' a Singleton's note is how a `Singleton` state may be modified by functions.
  - `Singleton` is a useful type when declaring a private state which may only ever be modified by those who are privy to the current value of that state.
- A `Set` may point to _multiple_ notes at a time. The "current value" of a private state variable of type `Set` is some 'accumulation' of all not-yet nullified notes which "belong" to the `Set`.
  - The term "some accumulation" is intentionally vague. The interpretation of the "current value" of a `Set` must be expressed by the smart contract developer. A common use case for a `Set` is to represent the sum of a collection of values (in which case 'accumulation' is 'summation').
    - Think of a ZCash balance (or even a Bitcoin balance). The "current value" of a user's ZCash balance is the sum of all unspent (not-yet nullified) notes belonging to that user.
  - To modify the "current value" of a `Set` state variable, is to [`insert`](#insert) new notes into the `Set`, or [`remove`](#remove) notes from that set.
  - Interestingly, if a developer requires a private state to be modifiable by users who _aren't_ privy to the value of that state, a `Set` is a very useful type. The `insert` method allows new notes to be added to the `Set` without knowing any of the other notes in the set! (Like posting an envelope into a post box, you don't know what else is in there!).

## `Singleton<NoteType>`

Singleton is a private state variable that is unique in a way. When a Singleton is initialized, a note is created to represent its value. And the way to update the value is to destroy the current note, and create a new one with the updated value.

Like for public state, we define the struct to have context, a storage slot and `note_interface` specifying how the note should be constructed and manipulated.

#include_code struct /yarn-project/aztec-nr/aztec/src/state_vars/singleton.nr rust

An example of singleton usage in the account contracts is keeping track of public keys. The `Singleton` is added to the `Storage` struct as follows:

#include_code storage-singleton-declaration /yarn-project/noir-contracts/src/contracts/docs_example_contract/src/main.nr rust

### `new`

#include_code new /yarn-project/aztec-nr/aztec/src/state_vars/singleton.nr rust

As part of the initialization of the `Storage` struct, the `Singleton` is created as follows, here at storage slot 1 and with the `NoteInterface` for `CardNote`.

#include_code start_vars_singleton /yarn-project/noir-contracts/src/contracts/docs_example_contract/src/main.nr rust

### `initialize`

As mention, the singleton is initialized to create the first note and value. Here is the source code for the initialize function:

#include_code initialize /yarn-project/aztec-nr/aztec/src/state_vars/singleton.nr rust

When this function is called, a nullifier of the storage slot is created, preventing this Singleton from being initialized again.

Unlike public states, which have a default initial value of `0` (or many zeros, in the case of a struct, array or map), a private state (of type `Singleton`, `ImmutableSingleton` or `Set`) does not have a default initial value. The `initialize` method (or `insert`, in the case of a `Set`) must be called.

:::info
Extend on what happens if you try to use non-initialized state.
:::

### `replace`

To update the value of a `Singleton`, we can use the `replace` method. The method takes a new note as input, and replaces the current note with the new one. It emits a nullifier for the old value, and inserts the new note into the data tree.

#include_code replace /yarn-project/aztec-nr/aztec/src/state_vars/singleton.nr rust

An example of this is seen in a example card game, where we create a new note (a `CardNote`) containing some new data, and replace the current note with it:

#include_code state_vars-SingletonReplace /yarn-project/noir-contracts/src/contracts/docs_example_contract/src/actions.nr rust

If two people are trying to modify the Singleton at the same time, only one will succeed as we don't allow duplicate nullifiers! Developers should put in place appropriate access controls to avoid race conditions (unless a race is intended!).

### `get_note`

This function allows us to get the note of a Singleton, essentially reading the value.

#include_code get_note /yarn-project/aztec-nr/aztec/src/state_vars/singleton.nr rust

However, it's possible that at the time this function is called, the system hasn't synched to the block where the latest note was created. Or a malicious user might feed an old state to this function, tricking the proving system into thinking that the value hasn't changed. To avoid an attack around it, this function will destroy the current note, and replace it with a duplicated note that has the same fields. Because the nullifier of the latest note will be emitted, if two people are trying to use this function against the same note, only one will succeed (no duplicate nullifiers allowed).

#include_code state_vars-SingletonGet /yarn-project/noir-contracts/src/contracts/docs_example_contract/src/actions.nr rust

## `ImmutableSingleton<NoteType>`

ImmutableSingleton represents a unique private state variable that, as the name suggests, is immutable. Once initialized, its value cannot be altered.

#include_code struct /yarn-project/aztec-nr/aztec/src/state_vars/immutable_singleton.nr rust

### `new`

#include_code new /yarn-project/aztec-nr/aztec/src/state_vars/immutable_singleton.nr rust

As part of the initialization of the `Storage` struct, the `Singleton` is created as follows, here at storage slot 1 and with the `NoteInterface` for `PublicKeyNote`.

#include_code storage_init /yarn-project/noir-contracts/src/contracts/schnorr_account_contract/src/main.nr rust

### `initialize`

#include_code initialize /yarn-project/aztec-nr/aztec/src/state_vars/immutable_singleton.nr rust

Set the value of an ImmutableSingleton by calling the `initialize` method:

#include_code initialize /yarn-project/noir-contracts/src/contracts/schnorr_account_contract/src/main.nr rust

Once initialized, an ImmutableSingleton's value remains unchangeable. This method can only be called once.

### `get_note`

Similar to the `Singleton`, we can use the `get_note` method to read the value of an ImmutableSingleton.

#include_code get_note /yarn-project/aztec-nr/aztec/src/state_vars/immutable_singleton.nr rust

Use this method to retrieve the value of an initialized ImmutableSingleton.

#include_code get_note /yarn-project/noir-contracts/src/contracts/schnorr_account_contract/src/main.nr rust

Unlike a [`singleton`](#get_note-1), the `get_note` function for an ImmutableSingleton doesn't destroy the current note in the background. This means that multiple accounts can concurrently call this function to read the value.

This function will throw if the ImmutableSingleton hasn't been initialized.

## `Set<NoteType>`

Set is used for managing a collection of notes. All notes in a set are of the same `NoteType`. But whether these notes all belong to one entity, or are accessible and editable by different entities, is totally up to the developer. Due to our state model, the set is a collection of notes inserted into the data-tree, but notes are never removed from the tree itself, they are only nullified.

#include_code struct /yarn-project/aztec-nr/aztec/src/state_vars/set.nr rust

And can be added to the `Storage` struct as follows. Here adding a set for a custom note, the TransparentNote (useful for [public -> private communication](./functions.md#public---private)).

#include_code storage_pending_shields /yarn-project/noir-contracts/src/contracts/token_contract/src/main.nr rust

### `new`

The `new` method tells the contract how to operate on the underlying storage.

#include_code new /yarn-project/aztec-nr/aztec/src/state_vars/set.nr rust

Building on before, we can initialize the set as follows:

#include_code storage_pending_shields_init /yarn-project/noir-contracts/src/contracts/token_contract/src/main.nr rust

### `insert`

Allows us to modify the storage by inserting a note into the set.

#include_code insert /yarn-project/aztec-nr/aztec/src/state_vars/set.nr rust

A commitment from the note will be generated, and inserted into data-tree, allowing us to later use in contract interactions. Recall that the content of the note should be shared with the owner to allow them to use it, as mentioned this can be done via an [encrypted log](./events.md#encrypted-events), or offchain via web2, or completely offline.

#include_code insert /yarn-project/aztec-nr/easy-private-state/src/easy_private_state.nr rust

### `insert_from_public`

While we don't support private functions to directly alter public storage, the opposite direction is possible. The `insert_from_public` allow public function to insert notes into private storage. This is very useful when we want to support private function calls that must have been initiated in public, such as shielding or the like.

#include_code insert_from_public /yarn-project/aztec-nr/aztec/src/state_vars/set.nr rust

The usage is rather straight-forward and very similar to using the `insert` method with the difference that this one is called in public functions.

#include_code insert_from_public /yarn-project/noir-contracts/src/contracts/token_contract/src/main.nr rust

<<<<<<< HEAD
=======
### `assert_contains_and_remove`

This function is used to check existence of a note and then remove it without having read the note ahead of time. This can be useful for cases where the user is providing all the information needed, such as cases where the note was never emitted to the network and thereby available to the wallet.

#include_code assert_contains_and_remove /yarn-project/aztec-nr/aztec/src/state_vars/set.nr rust

<!---
@LHerskind
I don't see why this one is actually needed and could not be deprecated down the line.
Allow insertions into the rpc database and this one can be removed.
-->

### `assert_contains_and_remove_publicly_created`

Like above, this is used to ensure that the message exists in the data tree and then consume it. However, it differs slightly since there is currently a difference between notes that have been inserted from public and private execution. This means that you currently must use this function to consume and nullify a note that was created in a public function. This will be fixed in the future.

#include_code assert_contains_and_remove_publicly_created /yarn-project/aztec-nr/aztec/src/state_vars/set.nr rust

While this might look intimidating, the use of the function is rather easy, and is used in the following way:

#include_code assert_contains_and_remove_publicly_created /yarn-project/noir-contracts/src/contracts/token_contract/src/main.nr rust

The reason we are not reading this note ahead of time is that no [encrypted log](./events.md#encrypted-events) was emitted for this note, since it was created in public thereby making the encrypted log useless (everyone saw the content ahead of time).

>>>>>>> fcdac25e
### `remove`

Will remove a note from the set if it previously has been read from storage, e.g. you have fetched it through a `get_notes` call. This is useful when you want to remove a note that you have previously read from storage and do not have to read it again. If you recall from earlier, we are emitting a nullifier when reading values to make sure that they are up to date.

#include_code remove /yarn-project/aztec-nr/aztec/src/state_vars/set.nr rust

An example of how to use this operation is visible in the `easy_private_state`:

#include_code remove /yarn-project/aztec-nr/easy-private-state/src/easy_private_state.nr rust

### `get_notes`

This function returns the notes the account has access to:

#include_code get_notes /yarn-project/aztec-nr/aztec/src/state_vars/set.nr rust

Our kernel circuits are constrained to a maximum number of notes this function can return at a time. Check [here](https://github.com/AztecProtocol/aztec-packages/blob/master/yarn-project/aztec-nr/aztec/src/constants_gen.nr) and look for `MAX_READ_REQUESTS_PER_CALL` for the up-to-date number.

Because of this limit, we should always consider using the second argument `NoteGetterOptions` to limit the number of notes we need to read and constrain in our programs. This is quite important as every extra call increases the time used to prove the program and we don't want to spend more time than necessary.

An example of such options is using the [filter_notes_min_sum](https://github.com/AztecProtocol/aztec-packages/blob/master/yarn-project/aztec-nr/value-note/src/filter.nr) to get "enough" notes to cover a given value. Essentially, this function will return just enough notes to cover the amount specified such that we don't need to read all our notes. For users with a lot of notes, this becomes increasingly important.

#include_code get_notes /yarn-project/aztec-nr/easy-private-state/src/easy_private_state.nr rust

### `view_notes`

Functionally similar to [`get_notes`](#get_notes), but executed unconstrained and can be used by the wallet to fetch notes for use by front-ends etc.

#include_code view_notes /yarn-project/aztec-nr/aztec/src/state_vars/set.nr rust

#include_code view_notes /yarn-project/aztec-nr/value-note/src/balance_utils.nr rust

There's also a limit on the maximum number of notes that can be returned in one go. To find the current limit, refer to [this file](https://github.com/AztecProtocol/aztec-packages/blob/master/yarn-project/aztec-nr/aztec/src/constants_gen.nr) and look for `MAX_NOTES_PER_PAGE`.

The key distinction is that this method is unconstrained. It does not perform a check to verify if the notes actually exist, which is something the [`get_notes`](#get_notes) method does under the hood. Therefore, it should only be used in an unconstrained contract function.

This function requires a `NoteViewerOptions`:

#include_code NoteViewerOptions /yarn-project/aztec-nr/aztec/src/note/note_viewer_options.nr rust

The `NoteViewerOptions` is essentially similar to the [`NoteGetterOptions`](#notegetteroptions), except that it doesn't take a custom filter.

### NoteGetterOptions

`NoteGetterOptions` encapsulates a set of configurable options for filtering and retrieving a selection of notes from a [data oracle](./functions.md#oracle-functions). Developers can design instances of `NoteGetterOptions`, to determine how notes should be filtered and returned to the functions of their smart contracts.

#include_code NoteGetterOptions /yarn-project/aztec-nr/aztec/src/note/note_getter_options.nr rust

#### `selects: BoundedVec<Option<Select>, N>`

`selects` is a collection of filtering criteria, specified by `Select { field_index: u8, value: Field }` structs. It instructs the data oracle to find notes whose (`field_index`)th field matches the provided `value`.

#### `sorts: BoundedVec<Option<Sort>, N>`

`sorts` is a set of sorting instructions defined by `Sort { field_index: u8, order: u2 }` structs. This directs the data oracle to sort the matching notes based on the value of the specified field index and in the indicated order. The value of order is **1** for _DESCENDING_ and **2** for _ASCENDING_.

#### `limit: u32`

When the `limit` is set to a non-zero value, the data oracle will return a maximum of `limit` notes.

#### `offset: u32`

This setting enables us to skip the first `offset` notes. It's particularly useful for pagination.

#### `filter: fn ([Option<Note>; MAX_READ_REQUESTS_PER_CALL], FILTER_ARGS) -> [Option<Note>; MAX_READ_REQUESTS_PER_CALL]`

Developers have the option to provide a custom filter. This allows specific logic to be applied to notes that meet the criteria outlined above. The filter takes the notes returned from the oracle and `filter_args` as its parameters.

#### `filter_args: FILTER_ARGS`

`filter_args` provides a means to furnish additional data or context to the custom filter.

#### Methods

Several methods are available on `NoteGetterOptions` to construct the options in a more readable manner:

#### `fn new() -> NoteGetterOptions<Note, N, Field>`

This function initializes a `NoteGetterOptions` that simply returns the maximum number of notes allowed in a call.

#### `fn with_filter(filter, filter_args) -> NoteGetterOptions<Note, N, FILTER_ARGS>`

This function initializes a `NoteGetterOptions` with a [`filter`](#filter-fn-optionnote-max_read_requests_per_call-filter_args---optionnote-max_read_requests_per_call) and [`filter_args`](#filter_args-filter_args).

#### `.select`

This method adds a [`Select`](#selects-boundedvecoptionselect-n) criterion to the options.

#### `.sort`

This method adds a [`Sort`](#sorts-boundedvecoptionsort-n) criterion to the options.

#### `.set_limit`

This method lets you set a limit for the maximum number of notes to be retrieved.

#### `.set_offset`

This method sets the offset value, which determines where to start retrieving notes.

#### Examples

The following code snippet creates an instance of `NoteGetterOptions`, which has been configured to find the cards that belong to `account_address`. The returned cards are sorted by their points in descending order, and the first `offset` cards with the highest points are skipped.

#include_code state_vars-NoteGetterOptionsSelectSortOffset /yarn-project/noir-contracts/src/contracts/docs_example_contract/src/options.nr rust

The first value of `.select` and `.sort` is the index of a field in a note type. For the note type `CardNote` that has the following fields:

#include_code state_vars-CardNote /yarn-project/noir-contracts/src/contracts/docs_example_contract/src/types/card_note.nr rust

The indices are: 0 for `points`, 1 for `secret`, and 2 for `owner`.

In the example, `.select(2, account_address)` matches the 2nd field of `CardNote`, which is `owner`, and returns the cards whose `owner` field equals `account_address`.

`.sort(0, SortOrder.DESC)` sorts the 0th field of `CardNote`, which is `points`, in descending order.

There can be as many conditions as the number of fields a note type has. The following example finds cards whose fields match the three given values:

#include_code state_vars-NoteGetterOptionsMultiSelects /yarn-project/noir-contracts/src/contracts/docs_example_contract/src/options.nr rust

While `selects` lets us find notes with specific values, `filter` lets us find notes in a more dynamic way. The function below picks the cards whose points are at least `min_points`:

#include_code state_vars-OptionFilter /yarn-project/noir-contracts/src/contracts/docs_example_contract/src/options.nr rust

We can use it as a filter to further reduce the number of the final notes:

#include_code state_vars-NoteGetterOptionsFilter /yarn-project/noir-contracts/src/contracts/docs_example_contract/src/options.nr rust

One thing to remember is, `filter` will be applied on the notes after they are picked from the database. Therefore, it's possible that the actual notes we end up getting are fewer than the limit.

The limit is `MAX_READ_REQUESTS_PER_CALL` by default. But we can set it to any value "smaller" than that:

#include_code state_vars-NoteGetterOptionsPickOne /yarn-project/noir-contracts/src/contracts/docs_example_contract/src/options.nr rust

The process of applying the options to get the final notes is not constrained. It's necessary to always check the returned notes even when some conditions have been specified in the options.

#include_code state_vars-check_return_notes /yarn-project/noir-contracts/src/contracts/docs_example_contract/src/main.nr rust<|MERGE_RESOLUTION|>--- conflicted
+++ resolved
@@ -2,9 +2,6 @@
 title: Storage
 ---
 
-<<<<<<< HEAD
-In an Aztec.nr contract, storage is to be defined as a single struct, that contains both public and private state variables.
-=======
 Smart contracts rely on storage, acting as the persistent memory on the blockchain. In Aztec, because of its privacy-first architecture, the management of this storage can be a bit more complex.
 
 You control this storage in Aztec using the 'Storage' struct. This struct serves as the housing unit for all your smart contract's state variables - the data it needs to keep track of and maintain.
@@ -23,7 +20,6 @@
   In an Aztec.nr contract, storage is to be defined as a single struct, that contains both public and private state variables.
 
 ## Public and private state variables
->>>>>>> fcdac25e
 
 As their name indicates, public state variables can be read by anyone, while private state variables can only be read by their owner, or people whom the owner has shared the data with.
 
@@ -388,8 +384,6 @@
 
 #include_code insert_from_public /yarn-project/noir-contracts/src/contracts/token_contract/src/main.nr rust
 
-<<<<<<< HEAD
-=======
 ### `assert_contains_and_remove`
 
 This function is used to check existence of a note and then remove it without having read the note ahead of time. This can be useful for cases where the user is providing all the information needed, such as cases where the note was never emitted to the network and thereby available to the wallet.
@@ -414,7 +408,6 @@
 
 The reason we are not reading this note ahead of time is that no [encrypted log](./events.md#encrypted-events) was emitted for this note, since it was created in public thereby making the encrypted log useless (everyone saw the content ahead of time).
 
->>>>>>> fcdac25e
 ### `remove`
 
 Will remove a note from the set if it previously has been read from storage, e.g. you have fetched it through a `get_notes` call. This is useful when you want to remove a note that you have previously read from storage and do not have to read it again. If you recall from earlier, we are emitting a nullifier when reading values to make sure that they are up to date.
